{
  "name": "text-buffer",
  "version": "8.4.6",
  "description": "A container for large mutable strings with annotated regions",
  "main": "./src/text-buffer",
  "scripts": {
    "prepublish": "npm run clean && npm run compile && npm run lint && npm run atomdoc",
    "atomdoc": "grunt shell:update-atomdoc atomdoc",
    "clean": "grunt clean",
    "compile": "coffee --no-header --output lib --compile src && babel src --out-dir lib",
    "lint": "coffeelint -r src spec && eslint src spec",
    "test": "jasmine --captureExceptions --forceexit",
    "ci": "npm run compile && npm run lint && npm run test"
  },
  "repository": {
    "type": "git",
    "url": "https://github.com/atom/text-buffer.git"
  },
  "bugs": {
    "url": "https://github.com/atom/text-buffer/issues"
  },
  "license": "MIT",
  "devDependencies": {
    "eslint": "2.2.0",
    "babel-cli": "^6.5.1",
    "babel-eslint": "^5.0.0-beta10",
    "babel-preset-es2015": "^6.5.0",
    "babel-preset-stage-0": "^6.5.0",
    "babel-register": "^6.5.2",
    "es6-promise": "^3.0.2",
    "eslint-config-standard": "^5.1.0",
    "eslint-plugin-standard": "^1.3.1",
    "eslint-plugin-promise": "^1.0.8",
    "coffee-cache": "^0.2.0",
    "coffee-script": "^1.10.0",
    "coffeelint": "^1.14.2",
    "grunt": "^0.4.5",
    "grunt-atomdoc": "^1.0.1",
    "grunt-cli": "^0.1.13",
    "grunt-coffeelint": "^0.0.15",
    "grunt-contrib-coffee": "^0.13.0",
    "grunt-shell": "^1.1.2",
    "jasmine-core": "^2.4.1",
    "jasmine": "^2.4.1",
    "json-diff": "^0.3.1",
    "random-seed": "^0.2.0",
    "rimraf": "~2.2.2",
    "temp": "^0.8.3"
  },
  "dependencies": {
<<<<<<< HEAD
    "atom-diff": "^2",
=======
    "delegato": "^1.0.0",
    "diff": "^2.2.1",
>>>>>>> 4e0feb82
    "atom-patch": "0.2.0",
    "delegato": "^1.0.0",
    "display-index": "^0.1.0",
    "emissary": "^1.0.0",
    "event-kit": "^1.0.2",
    "fs-plus": "^2.0.0",
    "line-length-index": "0.0.2",
    "marker-index": "^3.1.0",
    "pathwatcher": "^6.3.1",
    "serializable": "^1.0.3",
    "span-skip-list": "~0.2.0",
    "underscore-plus": "^1.0.0"
  },
  "coffeelintConfig": {
    "no_empty_param_list": {
      "level": "error"
    },
    "max_line_length": {
      "level": "ignore"
    },
    "indentation": {
      "level": "ignore"
    }
  }
}<|MERGE_RESOLUTION|>--- conflicted
+++ resolved
@@ -48,12 +48,8 @@
     "temp": "^0.8.3"
   },
   "dependencies": {
-<<<<<<< HEAD
-    "atom-diff": "^2",
-=======
     "delegato": "^1.0.0",
     "diff": "^2.2.1",
->>>>>>> 4e0feb82
     "atom-patch": "0.2.0",
     "delegato": "^1.0.0",
     "display-index": "^0.1.0",
