{
  "name": "text-buffer",
<<<<<<< HEAD
  "version": "13.6.0-will-change-event-2",
=======
  "version": "13.6.0",
>>>>>>> c91573ff
  "description": "A container for large mutable strings with annotated regions",
  "main": "./lib/text-buffer",
  "scripts": {
    "prepublish": "npm run clean && npm run compile && npm run lint && npm run atomdoc",
    "atomdoc": "grunt shell:update-atomdoc atomdoc",
    "clean": "grunt clean",
    "compile": "coffee --no-header --output lib --compile src && cp src/*.js lib/",
    "lint": "coffeelint -r src spec && eslint src spec",
    "test": "node script/test",
    "ci": "npm run compile && npm run lint && npm run test && npm run bench",
    "bench": "node benchmarks/index"
  },
  "repository": {
    "type": "git",
    "url": "https://github.com/atom/text-buffer.git"
  },
  "bugs": {
    "url": "https://github.com/atom/text-buffer/issues"
  },
  "atomTestRunner": "atom-jasmine2-test-runner",
  "license": "MIT",
  "devDependencies": {
    "atom-jasmine2-test-runner": "^1.0.0",
    "coffee-cache": "^0.2.0",
    "coffee-script": "^1.10.0",
    "coffeelint": "1.16.0",
    "dedent": "^0.6.0",
    "electron": "1.6",
    "eslint": "2.2.0",
    "eslint-config-standard": "5.1.0",
    "eslint-plugin-promise": "^1.0.8",
    "eslint-plugin-standard": "1.3.1",
    "grunt": "^0.4.5",
    "grunt-atomdoc": "^1.0.1",
    "grunt-cli": "^0.1.13",
    "grunt-shell": "^1.1.2",
    "jasmine": "^2.4.1",
    "jasmine-core": "^2.4.1",
    "json-diff": "^0.3.1",
    "random-seed": "^0.2.0",
    "regression": "^1.2.1",
    "rimraf": "~2.2.2",
    "temp": "^0.8.3",
    "yargs": "^6.5.0"
  },
  "dependencies": {
    "delegato": "^1.0.0",
    "diff": "^2.2.1",
    "emissary": "^1.0.0",
    "event-kit": "^2.4.0",
    "fs-admin": "^0.1.4",
    "fs-plus": "^3.0.0",
    "grim": "^2.0.2",
    "mkdirp": "^0.5.1",
    "pathwatcher": "8.0.1",
    "serializable": "^1.0.3",
    "superstring": "^2.2.6",
    "underscore-plus": "^1.0.0"
  }
}<|MERGE_RESOLUTION|>--- conflicted
+++ resolved
@@ -1,10 +1,6 @@
 {
   "name": "text-buffer",
-<<<<<<< HEAD
-  "version": "13.6.0-will-change-event-2",
-=======
   "version": "13.6.0",
->>>>>>> c91573ff
   "description": "A container for large mutable strings with annotated regions",
   "main": "./lib/text-buffer",
   "scripts": {
