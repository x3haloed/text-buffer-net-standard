--- conflicted
+++ resolved
@@ -1,10 +1,6 @@
 {
   "name": "text-buffer",
-<<<<<<< HEAD
   "version": "13.4.0-1",
-=======
-  "version": "13.5.8",
->>>>>>> dd557c6e
   "description": "A container for large mutable strings with annotated regions",
   "main": "./lib/text-buffer",
   "scripts": {
