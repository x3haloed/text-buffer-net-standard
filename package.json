--- conflicted
+++ resolved
@@ -1,10 +1,6 @@
 {
   "name": "text-buffer",
-<<<<<<< HEAD
-  "version": "13.0.9-0",
-=======
   "version": "13.0.10",
->>>>>>> a17f5366
   "description": "A container for large mutable strings with annotated regions",
   "main": "./lib/text-buffer",
   "scripts": {
