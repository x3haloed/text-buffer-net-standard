{
  "name": "text-buffer",
<<<<<<< HEAD
  "version": "13.9.0-language-modes-2",
=======
  "version": "13.8.5",
>>>>>>> 57247bc4
  "description": "A container for large mutable strings with annotated regions",
  "main": "./lib/text-buffer",
  "scripts": {
    "prepublish": "npm run clean && npm run compile && npm run lint && npm run atomdoc",
    "atomdoc": "grunt shell:update-atomdoc atomdoc",
    "clean": "grunt clean",
    "compile": "coffee --no-header --output lib --compile src && cp src/*.js lib/",
    "lint": "coffeelint -r src spec && eslint src spec",
    "test": "node script/test",
    "ci": "npm run compile && npm run lint && npm run test && npm run bench",
    "bench": "node benchmarks/index"
  },
  "repository": {
    "type": "git",
    "url": "https://github.com/atom/text-buffer.git"
  },
  "bugs": {
    "url": "https://github.com/atom/text-buffer/issues"
  },
  "atomTestRunner": "atom-jasmine2-test-runner",
  "license": "MIT",
  "devDependencies": {
    "atom-jasmine2-test-runner": "^1.0.0",
    "coffee-cache": "^0.2.0",
    "coffee-script": "^1.10.0",
    "coffeelint": "1.16.0",
    "dedent": "^0.6.0",
    "electron": "1.6",
    "eslint": "2.2.0",
    "eslint-config-standard": "5.1.0",
    "eslint-plugin-promise": "^1.0.8",
    "eslint-plugin-standard": "1.3.1",
    "grunt": "^0.4.5",
    "grunt-atomdoc": "^1.0.1",
    "grunt-cli": "^0.1.13",
    "grunt-shell": "^1.1.2",
    "jasmine": "^2.4.1",
    "jasmine-core": "^2.4.1",
    "json-diff": "^0.3.1",
    "random-seed": "^0.2.0",
    "regression": "^1.2.1",
    "rimraf": "~2.2.2",
    "temp": "^0.8.3",
    "yargs": "^6.5.0"
  },
  "dependencies": {
    "delegato": "^1.0.0",
    "diff": "^2.2.1",
    "emissary": "^1.0.0",
    "event-kit": "^2.4.0",
    "fs-admin": "^0.1.4",
    "fs-plus": "^3.0.0",
    "grim": "^2.0.2",
    "mkdirp": "^0.5.1",
    "pathwatcher": "8.0.1",
    "serializable": "^1.0.3",
    "superstring": "^2.2.11",
    "underscore-plus": "^1.0.0"
  }
}<|MERGE_RESOLUTION|>--- conflicted
+++ resolved
@@ -1,10 +1,6 @@
 {
   "name": "text-buffer",
-<<<<<<< HEAD
-  "version": "13.9.0-language-modes-2",
-=======
   "version": "13.8.5",
->>>>>>> 57247bc4
   "description": "A container for large mutable strings with annotated regions",
   "main": "./lib/text-buffer",
   "scripts": {
