const {Patch} = require('superstring')
const {Emitter} = require('event-kit')
const Point = require('./point')
const Range = require('./range')
const DisplayMarkerLayer = require('./display-marker-layer')
const {traverse, traversal, compare, max, isEqual} = require('./point-helpers')
const isCharacterPair = require('./is-character-pair')
const ScreenLineBuilder = require('./screen-line-builder')
const {spliceArray} = require('./helpers')
const {MAX_BUILT_IN_SCOPE_ID} = require('./constants')

module.exports =
class DisplayLayer {
  constructor (id, buffer, params = {}) {
    this.id = id
    this.buffer = buffer
    this.emitter = new Emitter()
    this.screenLineBuilder = new ScreenLineBuilder(this)
    this.cachedScreenLines = []
    this.builtInScopeIdsByFlags = new Map()
    this.builtInClassNamesByScopeId = new Map()
    this.nextBuiltInScopeId = 1
    this.displayMarkerLayersById = new Map()
    this.destroyed = false
    this.changesSinceLastEvent = new Patch()

    this.invisibles = params.invisibles != null ? params.invisibles : {}
    this.tabLength = params.tabLength != null ? params.tabLength : 4
    this.softWrapColumn = params.softWrapColumn != null ? Math.max(1, params.softWrapColumn) : Infinity
    this.softWrapHangingIndent = params.softWrapHangingIndent != null ? params.softWrapHangingIndent : 0
    this.showIndentGuides = params.showIndentGuides != null ? params.showIndentGuides : false
    this.ratioForCharacter = params.ratioForCharacter != null ? params.ratioForCharacter : unitRatio
    this.isWrapBoundary = params.isWrapBoundary != null ? params.isWrapBoundary : isWordStart
    this.foldCharacter = params.foldCharacter != null ? params.foldCharacter : '⋯'
    this.atomicSoftTabs = params.atomicSoftTabs != null ? params.atomicSoftTabs : true

    this.eolInvisibles = {
      '\r': this.invisibles.cr,
      '\n': this.invisibles.eol,
      '\r\n': this.invisibles.cr + this.invisibles.eol
    }

    this.foldsMarkerLayer = params.foldsMarkerLayer || buffer.addMarkerLayer({
      maintainHistory: false,
      persistent: true,
      destroyInvalidatedMarkers: true
    })
    this.foldIdCounter = params.foldIdCounter || 1

    if (params.spatialIndex) {
      this.spatialIndex = params.spatialIndex
      this.tabCounts = params.tabCounts
      this.screenLineLengths = params.screenLineLengths
      this.rightmostScreenPosition = params.rightmostScreenPosition
      this.indexedBufferRowCount = params.indexedBufferRowCount
    } else {
      this.spatialIndex = new Patch({mergeAdjacentHunks: false})
      this.tabCounts = []
      this.screenLineLengths = []
      this.rightmostScreenPosition = Point(0, 0)
      this.indexedBufferRowCount = 0
    }

    this.bufferDidChangeLanguageMode()
  }

  static deserialize (buffer, params) {
    const foldsMarkerLayer = buffer.getMarkerLayer(params.foldsMarkerLayerId)
    return new DisplayLayer(params.id, buffer, {foldsMarkerLayer})
  }

  serialize () {
    return {
      id: this.id,
      foldsMarkerLayerId: this.foldsMarkerLayer.id,
      foldIdCounter: this.foldIdCounter
    }
  }

  reset (params) {
    if (!this.isDestroyed() && this.setParams(params)) {
      this.clearSpatialIndex()
      this.emitter.emit('did-reset')
      this.notifyObserversIfMarkerScreenPositionsChanged()
    }
  }

  copy () {
    const copyId = this.buffer.nextDisplayLayerId++
    const copy = new DisplayLayer(copyId, this.buffer, {
      foldsMarkerLayer: this.foldsMarkerLayer.copy(),
      foldIdCounter: this.foldIdCounter,
      spatialIndex: this.spatialIndex.copy(),
      tabCounts: this.tabCounts.slice(),
      screenLineLengths: this.screenLineLengths.slice(),
      rightmostScreenPosition: this.rightmostScreenPosition.copy(),
      indexedBufferRowCount: this.indexedBufferRowCount,
      invisibles: this.invisibles,
      tabLength: this.tabLength,
      softWrapColumn: this.softWrapColumn,
      softWrapHangingIndent: this.softWrapHangingIndent,
      showIndentGuides: this.showIndentGuides,
      ratioForCharacter: this.ratioForCharacter,
      isWrapBoundary: this.isWrapBoundary,
      foldCharacter: this.foldCharacter,
      atomicSoftTabs: this.atomicSoftTabs
    })
    this.buffer.displayLayers[copyId] = copy
    return copy
  }

  destroy () {
    if (this.destroyed) return
    this.destroyed = true
    this.clearSpatialIndex()
    this.foldsMarkerLayer.destroy()
    this.displayMarkerLayersById.forEach((layer) => layer.destroy())
    if (this.languageModeDisposable) this.languageModeDisposable.dispose()
    delete this.buffer.displayLayers[this.id]
  }

  isDestroyed () {
    return this.destroyed
  }

  clearSpatialIndex () {
    this.indexedBufferRowCount = 0
    this.spatialIndex.spliceOld(Point.ZERO, Point.INFINITY, Point.INFINITY)
    this.cachedScreenLines.length = 0
    this.screenLineLengths.length = 0
    this.tabCounts.length = 0
    this.rightmostScreenPosition = Point(0, 0)
  }

  doBackgroundWork (deadline) {
    this.populateSpatialIndexIfNeeded(this.buffer.getLineCount(), Infinity, deadline)
    return this.indexedBufferRowCount < this.buffer.getLineCount()
  }

  bufferDidChangeLanguageMode () {
    this.cachedScreenLines.length = 0
<<<<<<< HEAD
    if (this.languageModeDisposable) this.languageModeDisposable.dispose()
    this.languageModeDisposable = this.buffer.languageMode.onDidChangeHighlighting((bufferRange) => {
      bufferRange = Range.fromObject(bufferRange)
      this.populateSpatialIndexIfNeeded(bufferRange.end.row + 1, Infinity)
      const startBufferRow = this.findBoundaryPrecedingBufferRow(bufferRange.start.row)
      const endBufferRow = this.findBoundaryFollowingBufferRow(bufferRange.end.row + 1)
      const startRow = this.translateBufferPositionWithSpatialIndex(Point(startBufferRow, 0), 'backward').row
      const endRow = this.translateBufferPositionWithSpatialIndex(Point(endBufferRow, 0), 'backward').row
      const extent = Point(endRow - startRow, 0)
      spliceArray(this.cachedScreenLines, startRow, extent.row, new Array(extent.row))
      this.emitDidChangeSyncEvent([{
        start: Point(startRow, 0),
        oldExtent: extent,
        newExtent: extent
      }])
    })
=======
    this.textDecorationLayer = textDecorationLayer
    if (typeof textDecorationLayer.onDidInvalidateRange === 'function') {
      this.decorationLayerDisposable = textDecorationLayer.onDidInvalidateRange((bufferRange) => {
        bufferRange = Range.fromObject(bufferRange)
        this.populateSpatialIndexIfNeeded(bufferRange.end.row + 1, Infinity)
        const startBufferRow = this.findBoundaryPrecedingBufferRow(bufferRange.start.row)
        const endBufferRow = this.findBoundaryFollowingBufferRow(bufferRange.end.row + 1)
        const startRow = this.translateBufferPositionWithSpatialIndex(Point(startBufferRow, 0), 'backward').row
        const endRow = this.translateBufferPositionWithSpatialIndex(Point(endBufferRow, 0), 'backward').row
        const extent = Point(endRow - startRow, 0)
        spliceArray(this.cachedScreenLines, startRow, extent.row, new Array(extent.row))
        this.didChange({start: Point(startRow, 0), oldExtent: extent, newExtent: extent})
      })
    }
>>>>>>> 8fd3331d
  }

  addMarkerLayer (options) {
    const markerLayer = new DisplayMarkerLayer(this, this.buffer.addMarkerLayer(options), true)
    this.displayMarkerLayersById.set(markerLayer.id, markerLayer)
    return markerLayer
  }

  getMarkerLayer (id) {
    if (this.displayMarkerLayersById.has(id)) {
      return this.displayMarkerLayersById.get(id)
    } else {
      const bufferMarkerLayer = this.buffer.getMarkerLayer(id)
      if (bufferMarkerLayer) {
        const displayMarkerLayer = new DisplayMarkerLayer(this, bufferMarkerLayer, false)
        this.displayMarkerLayersById.set(id, displayMarkerLayer)
        return displayMarkerLayer
      }
    }
  }

  didDestroyMarkerLayer (id) {
    this.displayMarkerLayersById.delete(id)
  }

  onDidChange (callback) {
    return this.emitter.on('did-change', callback)
  }

  onDidReset (callback) {
    return this.emitter.on('did-reset', callback)
  }

  bufferRangeForFold (foldId) {
    return this.foldsMarkerLayer.getMarkerRange(foldId)
  }

  foldBufferRange (bufferRange) {
    bufferRange = Range.fromObject(bufferRange)
    const containingFoldMarkers = this.foldsMarkerLayer.findMarkers({containsRange: bufferRange})
    if (containingFoldMarkers.length === 0) {
      this.populateSpatialIndexIfNeeded(bufferRange.end.row + 1, Infinity)
    }
    const foldId = this.foldsMarkerLayer.markRange(bufferRange, {invalidate: 'overlap', exclusive: true}).id
    if (containingFoldMarkers.length === 0) {
      const foldStartRow = bufferRange.start.row
      const foldEndRow = bufferRange.end.row + 1
      this.didChange(this.updateSpatialIndex(foldStartRow, foldEndRow, foldEndRow, Infinity))
      this.notifyObserversIfMarkerScreenPositionsChanged()
    }
    return foldId
  }

  destroyFold (foldId) {
    const foldMarker = this.foldsMarkerLayer.getMarker(foldId)
    if (foldMarker) {
      this.destroyFoldMarkers([foldMarker])
    }
  }

  destroyAllFolds () {
    return this.destroyFoldMarkers(this.foldsMarkerLayer.findMarkers({}))
  }

  destroyFoldsIntersectingBufferRange (bufferRange) {
    return this.destroyFoldMarkers(
      this.foldsMarkerLayer.findMarkers({
        intersectsRange: this.buffer.clipRange(bufferRange)
      })
    )
  }

  destroyFoldsContainingBufferPositions (bufferPositions, excludeEndpoints) {
    const markersContainingPositions = new Set()
    for (const position of bufferPositions) {
      const clippedPosition = this.buffer.clipPosition(position)
      const foundMarkers = this.foldsMarkerLayer.findMarkers({
        containsPosition: clippedPosition
      })
      for (const marker of foundMarkers) {
        if (!excludeEndpoints || marker.getRange().containsPoint(clippedPosition, true)) {
          markersContainingPositions.add(marker)
        }
      }
    }
    const sortedMarkers = Array.from(markersContainingPositions).sort((a, b) => a.compare(b))
    return this.destroyFoldMarkers(sortedMarkers)
  }

  destroyFoldMarkers (foldMarkers) {
    const foldedRanges = []
    if (foldMarkers.length === 0) return foldedRanges

    const combinedRangeStart = foldMarkers[0].getStartPosition()
    let combinedRangeEnd = combinedRangeStart
    for (const foldMarker of foldMarkers) {
      const foldedRange = foldMarker.getRange()
      foldedRanges.push(foldedRange)
      combinedRangeEnd = max(combinedRangeEnd, foldedRange.end)
    }

    this.populateSpatialIndexIfNeeded(combinedRangeEnd.row + 1, Infinity)

    for (const foldMarker of foldMarkers) {
      foldMarker.destroy()
    }

    this.didChange(this.updateSpatialIndex(
      combinedRangeStart.row,
      combinedRangeEnd.row + 1,
      combinedRangeEnd.row + 1,
      Infinity
    ))
    this.notifyObserversIfMarkerScreenPositionsChanged()

    return foldedRanges
  }

  foldsIntersectingBufferRange (bufferRange) {
    return this.foldsMarkerLayer.findMarkers({
      intersectsRange: this.buffer.clipRange(bufferRange)
    }).map((marker) => marker.id)
  }

  translateBufferPosition (bufferPosition, options) {
    bufferPosition = this.buffer.clipPosition(bufferPosition)
    this.populateSpatialIndexIfNeeded(bufferPosition.row + 1, Infinity)

    const clipDirection = options && options.clipDirection || 'closest'
    const columnDelta = this.getClipColumnDelta(bufferPosition, clipDirection)
    if (columnDelta !== 0) {
      bufferPosition = Point(bufferPosition.row, bufferPosition.column + columnDelta)
    }

    let screenPosition = this.translateBufferPositionWithSpatialIndex(bufferPosition, clipDirection)
    const tabCount = this.tabCounts[screenPosition.row]
    if (tabCount > 0) {
      screenPosition = this.expandHardTabs(screenPosition, bufferPosition, tabCount)
    }

    return Point.fromObject(screenPosition)
  }

  translateBufferPositionWithSpatialIndex (bufferPosition, clipDirection) {
    let hunk = this.spatialIndex.changeForOldPosition(bufferPosition)
    if (hunk) {
      if (compare(bufferPosition, hunk.oldEnd) < 0) {
        if (compare(hunk.oldStart, bufferPosition) === 0) {
          return hunk.newStart
        } else { // hunk is a fold
          if (clipDirection === 'backward') {
            return hunk.newStart
          } else if (clipDirection === 'forward') {
            return hunk.newEnd
          } else {
            const distanceFromFoldStart = traversal(bufferPosition, hunk.oldStart)
            const distanceToFoldEnd = traversal(hunk.oldEnd, bufferPosition)
            if (compare(distanceFromFoldStart, distanceToFoldEnd) <= 0) {
              return hunk.newStart
            } else {
              return hunk.newEnd
            }
          }
        }
      } else {
        return traverse(hunk.newEnd, traversal(bufferPosition, hunk.oldEnd))
      }
    } else {
      return bufferPosition
    }
  }

  translateBufferRange (bufferRange, options) {
    bufferRange = Range.fromObject(bufferRange)
    return Range(
      this.translateBufferPosition(bufferRange.start, options),
      this.translateBufferPosition(bufferRange.end, options)
    )
  }

  translateScreenPosition (screenPosition, options) {
    screenPosition = Point.fromObject(screenPosition)
    Point.assertValid(screenPosition)
    const clipDirection = options && options.clipDirection || 'closest'
    const skipSoftWrapIndentation = options && options.skipSoftWrapIndentation
    this.populateSpatialIndexIfNeeded(this.buffer.getLineCount(), screenPosition.row + 1)
    screenPosition = this.constrainScreenPosition(screenPosition, clipDirection)
    const tabCount = this.tabCounts[screenPosition.row]
    if (tabCount > 0) {
      screenPosition = this.collapseHardTabs(screenPosition, tabCount, clipDirection)
    }
    const bufferPosition = this.translateScreenPositionWithSpatialIndex(screenPosition, clipDirection, skipSoftWrapIndentation)

    if (global.atom && bufferPosition.row >= this.buffer.getLineCount()) {
      global.atom.assert(false, 'Invalid translated buffer row', {
        bufferPosition, bufferLineCount: this.buffer.getLineCount()
      })
      return this.buffer.getEndPosition()
    }

    const columnDelta = this.getClipColumnDelta(bufferPosition, clipDirection)
    if (columnDelta !== 0) {
      return Point(bufferPosition.row, bufferPosition.column + columnDelta)
    } else {
      return Point.fromObject(bufferPosition)
    }
  }

  translateScreenPositionWithSpatialIndex (screenPosition, clipDirection, skipSoftWrapIndentation) {
    let hunk = this.spatialIndex.changeForNewPosition(screenPosition)
    if (hunk) {
      if (compare(screenPosition, hunk.newEnd) < 0) {
        if (this.isSoftWrapHunk(hunk)) {
          if (clipDirection === 'backward' && !skipSoftWrapIndentation ||
              clipDirection === 'closest' && isEqual(hunk.newStart, screenPosition)) {
            return this.translateScreenPositionWithSpatialIndex(traverse(hunk.newStart, Point(0, -1)), clipDirection, skipSoftWrapIndentation)
          } else {
            return hunk.oldStart
          }
        } else { // Hunk is a fold. Since folds are 1 character on screen, we're at the start.
          return hunk.oldStart
        }
      } else {
        return traverse(hunk.oldEnd, traversal(screenPosition, hunk.newEnd))
      }
    } else {
      return screenPosition
    }
  }

  translateScreenRange (screenRange, options) {
    screenRange = Range.fromObject(screenRange)
    return Range(
      this.translateScreenPosition(screenRange.start, options),
      this.translateScreenPosition(screenRange.end, options)
    )
  }

  clipScreenPosition (screenPosition, options) {
    return this.translateBufferPosition(
      this.translateScreenPosition(screenPosition, options),
      options
    )
  }

  constrainScreenPosition (screenPosition, clipDirection) {
    let {row, column} = screenPosition

    if (row < 0) {
      return new Point(0, 0)
    }

    const maxRow = this.screenLineLengths.length - 1
    if (row > maxRow) {
      return new Point(maxRow, this.screenLineLengths[maxRow])
    }

    if (column < 0) {
      return new Point(row, 0)
    }

    const maxColumn = this.screenLineLengths[row]
    if (column > maxColumn) {
      if (clipDirection === 'forward' && row < maxRow) {
        return new Point(row + 1, 0)
      } else {
        return new Point(row, maxColumn)
      }
    }

    return screenPosition
  }

  expandHardTabs (targetScreenPosition, targetBufferPosition, tabCount) {
    const screenRowStart = Point(targetScreenPosition.row, 0)
    const hunks = this.spatialIndex.getChangesInNewRange(screenRowStart, targetScreenPosition)
    let hunkIndex = 0
    let unexpandedScreenColumn = 0
    let expandedScreenColumn = 0
    let {row: bufferRow, column: bufferColumn} = this.translateScreenPositionWithSpatialIndex(screenRowStart)
    let bufferLine = this.buffer.lineForRow(bufferRow)

    while (tabCount > 0) {
      if (unexpandedScreenColumn === targetScreenPosition.column) {
        break
      }

      let nextHunk = hunks[hunkIndex]
      if (nextHunk && nextHunk.oldStart.row === bufferRow && nextHunk.oldStart.column === bufferColumn) {
        if (this.isSoftWrapHunk(nextHunk)) {
          if (hunkIndex !== 0) throw new Error('Unexpected soft wrap hunk')
          unexpandedScreenColumn = hunks[0].newEnd.column
          expandedScreenColumn = unexpandedScreenColumn
        } else {
          ({row: bufferRow, column: bufferColumn} = nextHunk.oldEnd)
          bufferLine = this.buffer.lineForRow(bufferRow)
          unexpandedScreenColumn++
          expandedScreenColumn++
        }

        hunkIndex++
        continue
      }

      if (bufferLine[bufferColumn] === '\t') {
        expandedScreenColumn += (this.tabLength - (expandedScreenColumn % this.tabLength))
        tabCount--
      } else {
        expandedScreenColumn++
      }
      unexpandedScreenColumn++
      bufferColumn++
    }

    expandedScreenColumn += targetScreenPosition.column - unexpandedScreenColumn
    if (expandedScreenColumn === targetScreenPosition.column) {
      return targetScreenPosition
    } else {
      return Point(targetScreenPosition.row, expandedScreenColumn)
    }
  }

  collapseHardTabs (targetScreenPosition, tabCount, clipDirection) {
    const screenRowStart = Point(targetScreenPosition.row, 0)
    const screenRowEnd = Point(targetScreenPosition.row, this.screenLineLengths[targetScreenPosition.row])

    const hunks = this.spatialIndex.getChangesInNewRange(screenRowStart, screenRowEnd)
    let hunkIndex = 0
    let unexpandedScreenColumn = 0
    let expandedScreenColumn = 0
    let {row: bufferRow, column: bufferColumn} = this.translateScreenPositionWithSpatialIndex(screenRowStart)
    let bufferLine = this.buffer.lineForRow(bufferRow)

    while (tabCount > 0) {
      if (expandedScreenColumn === targetScreenPosition.column) {
        break
      }

      let nextHunk = hunks[hunkIndex]
      if (nextHunk && nextHunk.oldStart.row === bufferRow && nextHunk.oldStart.column === bufferColumn) {
        if (this.isSoftWrapHunk(nextHunk)) {
          if (hunkIndex !== 0) throw new Error('Unexpected soft wrap hunk')
          unexpandedScreenColumn = Math.min(targetScreenPosition.column, nextHunk.newEnd.column)
          expandedScreenColumn = unexpandedScreenColumn
        } else {
          ({row: bufferRow, column: bufferColumn} = nextHunk.oldEnd)
          bufferLine = this.buffer.lineForRow(bufferRow)
          unexpandedScreenColumn++
          expandedScreenColumn++
        }
        hunkIndex++
        continue
      }

      if (bufferLine[bufferColumn] === '\t') {
        const nextTabStopColumn = expandedScreenColumn + this.tabLength - (expandedScreenColumn % this.tabLength)
        if (nextTabStopColumn > targetScreenPosition.column) {
          if (clipDirection === 'backward') {
            return Point(targetScreenPosition.row, unexpandedScreenColumn)
          } else if (clipDirection === 'forward') {
            return Point(targetScreenPosition.row, unexpandedScreenColumn + 1)
          } else {
            if (targetScreenPosition.column - expandedScreenColumn > nextTabStopColumn - targetScreenPosition.column) {
              return Point(targetScreenPosition.row, unexpandedScreenColumn)
            } else {
              return Point(targetScreenPosition.row, unexpandedScreenColumn + 1)
            }
          }
        }
        expandedScreenColumn = nextTabStopColumn
        tabCount--
      } else {
        expandedScreenColumn++
      }
      unexpandedScreenColumn++
      bufferColumn++
    }

    unexpandedScreenColumn += targetScreenPosition.column - expandedScreenColumn
    if (unexpandedScreenColumn === targetScreenPosition.column) {
      return targetScreenPosition
    } else {
      return Point(targetScreenPosition.row, unexpandedScreenColumn)
    }
  }

  getClipColumnDelta (bufferPosition, clipDirection) {
    var {row: bufferRow, column: bufferColumn} = bufferPosition
    var bufferLine = this.buffer.lineForRow(bufferRow)

    // Treat paired unicode characters as atomic...
    var previousCharacter = bufferLine[bufferColumn - 1]
    var character = bufferLine[bufferColumn]
    if (previousCharacter && character && isCharacterPair(previousCharacter, character)) {
      if (clipDirection === 'closest' || clipDirection === 'backward') {
        return -1
      } else {
        return 1
      }
    }

    // Clip atomic soft tabs...

    if (!this.atomicSoftTabs) return 0

    if (bufferColumn * this.ratioForCharacter(' ') > this.softWrapColumn) {
      return 0
    }

    for (let column = bufferColumn; column >= 0; column--) {
      if (bufferLine[column] !== ' ') return 0
    }

    var previousTabStop = bufferColumn - (bufferColumn % this.tabLength)
    if (bufferColumn === previousTabStop) return 0
    var nextTabStop = previousTabStop + this.tabLength

    // If there is a non-whitespace character before the next tab stop,
    // don't this whitespace as a soft tab
    for (let column = bufferColumn; column < nextTabStop; column++) {
      if (bufferLine[column] !== ' ') return 0
    }

    var clippedColumn
    if (clipDirection === 'closest') {
      if (bufferColumn - previousTabStop > this.tabLength / 2) {
        clippedColumn = nextTabStop
      } else {
        clippedColumn = previousTabStop
      }
    } else if (clipDirection === 'backward') {
      clippedColumn = previousTabStop
    } else if (clipDirection === 'forward') {
      clippedColumn = nextTabStop
    }

    return clippedColumn - bufferColumn
  }

  getText (startRow, endRow) {
    return this.getScreenLines(startRow, endRow).map((line) => line.lineText).join('\n')
  }

  lineLengthForScreenRow (screenRow) {
    this.populateSpatialIndexIfNeeded(this.buffer.getLineCount(), screenRow + 1)
    return this.screenLineLengths[screenRow]
  }

  getLastScreenRow () {
    this.populateSpatialIndexIfNeeded(this.buffer.getLineCount(), Infinity)
    return this.screenLineLengths.length - 1
  }

  getScreenLineCount () {
    this.populateSpatialIndexIfNeeded(this.buffer.getLineCount(), Infinity)
    return this.screenLineLengths.length
  }

  getApproximateScreenLineCount () {
    if (this.indexedBufferRowCount > 0) {
      return Math.floor(this.buffer.getLineCount() * this.screenLineLengths.length / this.indexedBufferRowCount)
    } else {
      return this.buffer.getLineCount()
    }
  }

  getRightmostScreenPosition () {
    this.populateSpatialIndexIfNeeded(this.buffer.getLineCount(), Infinity)
    return this.rightmostScreenPosition
  }

  getApproximateRightmostScreenPosition () {
    return this.rightmostScreenPosition
  }

  getScreenLine (screenRow) {
    return this.cachedScreenLines[screenRow] || this.getScreenLines(screenRow, screenRow + 1)[0]
  }

  getScreenLines (screenStartRow = 0, screenEndRow = this.getScreenLineCount()) {
    return this.screenLineBuilder.buildScreenLines(screenStartRow, screenEndRow)
  }

  bufferRowsForScreenRows (startRow, endRow) {
    this.populateSpatialIndexIfNeeded(this.buffer.getLineCount(), endRow)

    const startPosition = Point(startRow, 0)
    const bufferRows = []
    let lastScreenRow = startRow
    let lastBufferRow = this.translateScreenPositionWithSpatialIndex(startPosition).row
    const hunks = this.spatialIndex.getChangesInNewRange(startPosition, Point(endRow, 0))
    for (let i = 0; i < hunks.length; i++) {
      const hunk = hunks[i]
      while (lastScreenRow <= hunk.newStart.row) {
        bufferRows.push(lastBufferRow)
        lastScreenRow++
        lastBufferRow++
      }

      lastBufferRow = this.isSoftWrapHunk(hunk) ? hunk.oldEnd.row : hunk.oldEnd.row + 1
    }

    while (lastScreenRow < endRow) {
      bufferRows.push(lastBufferRow)
      lastScreenRow++
      lastBufferRow++
    }

    return bufferRows
  }

  leadingWhitespaceLengthForSurroundingLines (startBufferRow) {
    let length = 0
    for (let bufferRow = startBufferRow - 1; bufferRow >= 0; bufferRow--) {
      const line = this.buffer.lineForRow(bufferRow)
      if (line.length > 0) {
        length = this.leadingWhitespaceLengthForNonEmptyLine(line)
        break
      }
    }

    const lineCount = this.buffer.getLineCount()
    for (let bufferRow = startBufferRow + 1; bufferRow < lineCount; bufferRow++) {
      const line = this.buffer.lineForRow(bufferRow)
      if (line.length > 0) {
        length = Math.max(length, this.leadingWhitespaceLengthForNonEmptyLine(line))
        break
      }
    }

    return length
  }

  leadingWhitespaceLengthForNonEmptyLine (line) {
    let length = 0
    for (let i = 0; i < line.length; i++) {
      const character = line[i]
      if (character === ' ') {
        length++
      } else if (character === '\t') {
        length += this.tabLength - (length % this.tabLength)
      } else {
        break
      }
    }
    return length
  }

  findTrailingWhitespaceStartColumn (lineText) {
    let column
    for (column = lineText.length; column >= 0; column--) {
      const previousCharacter = lineText[column - 1]
      if (previousCharacter !== ' ' && previousCharacter !== '\t') {
        break
      }
    }
    return column
  }

  registerBuiltInScope (flags, className) {
    if (this.nextBuiltInScopeId > MAX_BUILT_IN_SCOPE_ID) {
      throw new Error('Built in scope ids exhausted')
    }

    let scopeId
    if (className.length > 0) {
      scopeId = this.nextBuiltInScopeId += 2
      this.builtInClassNamesByScopeId.set(scopeId, className)
    } else {
      scopeId = 0
    }
    this.builtInScopeIdsByFlags.set(flags, scopeId)
    return scopeId
  }

  getBuiltInScopeId (flags) {
    if (this.builtInScopeIdsByFlags.has(flags)) {
      return this.builtInScopeIdsByFlags.get(flags)
    } else {
      return -1
    }
  }

  classNameForScopeId (scopeId) {
    if (scopeId <= MAX_BUILT_IN_SCOPE_ID) {
      return this.builtInClassNamesByScopeId.get(scopeId)
    } else {
      return this.buffer.languageMode.classNameForScopeId(scopeId)
    }
  }

  scopeIdForTag (tag) {
    if (this.isCloseTag(tag)) tag++
    return -tag
  }

  classNameForTag (tag) {
    return this.classNameForScopeId(this.scopeIdForTag(tag))
  }

  openTagForScopeId (scopeId) {
    return -scopeId
  }

  closeTagForScopeId (scopeId) {
    return -scopeId - 1
  }

  isOpenTag (tag) {
    return tag < 0 && (tag & 1) === 1
  }

  isCloseTag (tag) {
    return tag < 0 && (tag & 1) === 0
  }

  bufferWillChange (change) {
    const lineCount = this.buffer.getLineCount()
    let endRow = change.oldRange.end.row
    while (endRow + 1 < lineCount && this.buffer.lineLengthForRow(endRow + 1) === 0) {
      endRow++
    }
    this.populateSpatialIndexIfNeeded(endRow + 1, Infinity)
  }

  bufferDidChange ({oldRange, newRange}) {
    let startRow = oldRange.start.row
    let oldEndRow = oldRange.end.row
    let newEndRow = newRange.end.row

    // Indent guides on sequences of blank lines are affected by the content of
    // adjacent lines.
    if (this.showIndentGuides) {
      while (startRow > 0) {
        if (this.buffer.lineLengthForRow(startRow - 1) > 0) break
        startRow--
      }

      while (newEndRow < this.buffer.getLastRow()) {
        if (this.buffer.lineLengthForRow(newEndRow + 1) > 0) break
        oldEndRow++
        newEndRow++
      }
    }

    this.indexedBufferRowCount += newEndRow - oldEndRow
    this.didChange(this.updateSpatialIndex(startRow, oldEndRow + 1, newEndRow + 1, Infinity))

<<<<<<< HEAD
    return Object.freeze(combinedChanges.getChanges().map((hunk) => {
      return {
        start: Point.fromObject(hunk.newStart),
        oldExtent: traversal(hunk.oldEnd, hunk.oldStart),
        newExtent: traversal(hunk.newEnd, hunk.newStart)
      }
    }))
=======
    for (let bufferRange of this.textDecorationLayer.getInvalidatedRanges()) {
      bufferRange = Range.fromObject(bufferRange)
      this.populateSpatialIndexIfNeeded(bufferRange.end.row + 1, Infinity)
      const startBufferRow = this.findBoundaryPrecedingBufferRow(bufferRange.start.row)
      const endBufferRow = this.findBoundaryFollowingBufferRow(bufferRange.end.row + 1)
      const startRow = this.translateBufferPositionWithSpatialIndex(Point(startBufferRow, 0), 'backward').row
      const endRow = this.translateBufferPositionWithSpatialIndex(Point(endBufferRow, 0), 'backward').row
      const extent = Point(endRow - startRow, 0)
      spliceArray(this.cachedScreenLines, startRow, extent.row, new Array(extent.row))
      this.didChange({start: Point(startRow, 0), oldExtent: extent, newExtent: extent})
    }
  }

  didChange ({start, oldExtent, newExtent}) {
    this.changesSinceLastEvent.splice(start, oldExtent, newExtent)
    if (this.buffer.transactCallDepth === 0) this.emitDeferredChangeEvents()
>>>>>>> 8fd3331d
  }

  emitDeferredChangeEvents () {
    if (this.changesSinceLastEvent.getChangeCount() > 0) {
      this.emitter.emit('did-change', this.changesSinceLastEvent.getChanges().map((change) => {
        return {
          oldRange: new Range(change.oldStart, change.oldEnd),
          newRange: new Range(change.newStart, change.newEnd)
        }
      }))
      this.changesSinceLastEvent = new Patch()
    }
  }

  notifyObserversIfMarkerScreenPositionsChanged () {
    this.displayMarkerLayersById.forEach((layer) => {
      layer.notifyObserversIfMarkerScreenPositionsChanged()
    })
  }

  updateSpatialIndex (startBufferRow, oldEndBufferRow, newEndBufferRow, endScreenRow, deadline = NullDeadline) {
    const originalOldEndBufferRow = oldEndBufferRow
    startBufferRow = this.findBoundaryPrecedingBufferRow(startBufferRow)
    oldEndBufferRow = this.findBoundaryFollowingBufferRow(oldEndBufferRow)
    newEndBufferRow += (oldEndBufferRow - originalOldEndBufferRow)

    const startScreenRow = this.translateBufferPositionWithSpatialIndex({row: startBufferRow, column: 0}, 'backward').row
    const oldEndScreenRow = this.translateBufferPositionWithSpatialIndex({row: oldEndBufferRow, column: 0}, 'backward').row
    this.spatialIndex.spliceOld(
      {row: startBufferRow, column: 0},
      {row: oldEndBufferRow - startBufferRow, column: 0},
      {row: newEndBufferRow - startBufferRow, column: 0}
    )

    const folds = this.computeFoldsInBufferRowRange(startBufferRow, newEndBufferRow)

    const insertedScreenLineLengths = []
    const insertedTabCounts = []
    const currentScreenLineTabColumns = []
    let rightmostInsertedScreenPosition = Point(0, -1)
    let bufferRow = startBufferRow
    let screenRow = startScreenRow
    let bufferColumn = 0
    let unexpandedScreenColumn = 0
    let expandedScreenColumn = 0

    while (true) {
      if (bufferRow >= newEndBufferRow) break
      if (screenRow >= endScreenRow && bufferColumn === 0) break
      if (deadline.timeRemaining() < 2) break
      let bufferLine = this.buffer.lineForRow(bufferRow)
      if (bufferLine == null) break
      let bufferLineLength = bufferLine.length
      currentScreenLineTabColumns.length = 0
      let screenLineWidth = 0
      let lastWrapBoundaryUnexpandedScreenColumn = 0
      let lastWrapBoundaryExpandedScreenColumn = 0
      let lastWrapBoundaryScreenLineWidth = 0
      let firstNonWhitespaceScreenColumn = -1

      while (bufferColumn <= bufferLineLength) {
        const foldEnd = folds[bufferRow] && folds[bufferRow][bufferColumn]
        const previousCharacter = bufferLine[bufferColumn - 1]
        const character = foldEnd ? this.foldCharacter : bufferLine[bufferColumn]

        // Are we in leading whitespace? If yes, record the *end* of the leading
        // whitespace if we've reached a non whitespace character. If no, record
        // the current column if it is a viable soft wrap boundary.
        if (firstNonWhitespaceScreenColumn < 0) {
          if (character !== ' ' && character !== '\t') {
            firstNonWhitespaceScreenColumn = expandedScreenColumn
          }
        } else {
          if (previousCharacter &&
              character &&
              this.isWrapBoundary(previousCharacter, character)) {
            lastWrapBoundaryUnexpandedScreenColumn = unexpandedScreenColumn
            lastWrapBoundaryExpandedScreenColumn = expandedScreenColumn
            lastWrapBoundaryScreenLineWidth = screenLineWidth
          }
        }

        // Determine the on-screen width of the character for soft-wrap calculations
        let characterWidth
        if (character === '\t') {
          const distanceToNextTabStop = this.tabLength - (expandedScreenColumn % this.tabLength)
          characterWidth = this.ratioForCharacter(' ') * distanceToNextTabStop
        } else if (character) {
          characterWidth = this.ratioForCharacter(character)
        } else {
          characterWidth = 0
        }

        const insertSoftLineBreak =
          screenLineWidth > 0 && characterWidth > 0 &&
          screenLineWidth + characterWidth > this.softWrapColumn &&
          previousCharacter && character &&
          !isCharacterPair(previousCharacter, character)

        if (insertSoftLineBreak) {
          let indentLength = (firstNonWhitespaceScreenColumn < this.softWrapColumn)
            ? Math.max(0, firstNonWhitespaceScreenColumn)
            : 0
          if (indentLength + this.softWrapHangingIndent < this.softWrapColumn) {
            indentLength += this.softWrapHangingIndent
          }

          const unexpandedWrapColumn = lastWrapBoundaryUnexpandedScreenColumn || unexpandedScreenColumn
          const expandedWrapColumn = lastWrapBoundaryExpandedScreenColumn || expandedScreenColumn
          const wrapWidth = lastWrapBoundaryScreenLineWidth || screenLineWidth
          this.spatialIndex.splice(
            Point(screenRow, unexpandedWrapColumn),
            Point.ZERO,
            Point(1, indentLength)
          )

          insertedScreenLineLengths.push(expandedWrapColumn)
          if (expandedWrapColumn > rightmostInsertedScreenPosition.column) {
            rightmostInsertedScreenPosition.row = screenRow
            rightmostInsertedScreenPosition.column = expandedWrapColumn
          }
          screenRow++

          // To determine the expanded screen column following the wrap, we need
          // to re-expand each tab following the wrap boundary, because tabs may
          // take on different lengths due to starting at different screen columns.
          let unexpandedScreenColumnAfterLastTab = indentLength
          let expandedScreenColumnAfterLastTab = indentLength
          let tabCountPrecedingWrap = 0
          for (let i = 0; i < currentScreenLineTabColumns.length; i++) {
            const tabColumn = currentScreenLineTabColumns[i]
            if (tabColumn < unexpandedWrapColumn) {
              tabCountPrecedingWrap++
            } else {
              const tabColumnAfterWrap = indentLength + tabColumn - unexpandedWrapColumn
              expandedScreenColumnAfterLastTab += (tabColumnAfterWrap - unexpandedScreenColumnAfterLastTab)
              expandedScreenColumnAfterLastTab += this.tabLength - (expandedScreenColumnAfterLastTab % this.tabLength)
              unexpandedScreenColumnAfterLastTab = tabColumnAfterWrap + 1
              currentScreenLineTabColumns[i - tabCountPrecedingWrap] = tabColumnAfterWrap
            }
          }
          insertedTabCounts.push(tabCountPrecedingWrap)
          currentScreenLineTabColumns.length -= tabCountPrecedingWrap

          unexpandedScreenColumn = unexpandedScreenColumn - unexpandedWrapColumn + indentLength
          expandedScreenColumn = expandedScreenColumnAfterLastTab + unexpandedScreenColumn - unexpandedScreenColumnAfterLastTab
          screenLineWidth = (indentLength * this.ratioForCharacter(' ')) + (screenLineWidth - wrapWidth)

          lastWrapBoundaryUnexpandedScreenColumn = 0
          lastWrapBoundaryExpandedScreenColumn = 0
          lastWrapBoundaryScreenLineWidth = 0
        }

        // If there is a fold at this position, splice it into the spatial index
        // and jump to the end of the fold.
        if (foldEnd) {
          this.spatialIndex.splice(
            {row: screenRow, column: unexpandedScreenColumn},
            traversal(foldEnd, {row: bufferRow, column: bufferColumn}),
            {row: 0, column: 1}
          )
          unexpandedScreenColumn++
          expandedScreenColumn++
          screenLineWidth += characterWidth
          bufferRow = foldEnd.row
          bufferColumn = foldEnd.column
          bufferLine = this.buffer.lineForRow(bufferRow)
          bufferLineLength = bufferLine.length
        } else {
          // If there is no fold at this position, check if we need to handle
          // a hard tab at this position and advance by a single buffer column.
          if (character === '\t') {
            currentScreenLineTabColumns.push(unexpandedScreenColumn)
            const distanceToNextTabStop = this.tabLength - (expandedScreenColumn % this.tabLength)
            expandedScreenColumn += distanceToNextTabStop
            screenLineWidth += distanceToNextTabStop * this.ratioForCharacter(' ')
          } else {
            expandedScreenColumn++
            screenLineWidth += characterWidth
          }
          unexpandedScreenColumn++
          bufferColumn++
        }
      }

      expandedScreenColumn--
      insertedScreenLineLengths.push(expandedScreenColumn)
      insertedTabCounts.push(currentScreenLineTabColumns.length)
      if (expandedScreenColumn > rightmostInsertedScreenPosition.column) {
        rightmostInsertedScreenPosition.row = screenRow
        rightmostInsertedScreenPosition.column = expandedScreenColumn
      }

      bufferRow++
      bufferColumn = 0

      screenRow++
      unexpandedScreenColumn = 0
      expandedScreenColumn = 0
    }

    if (bufferRow > this.indexedBufferRowCount) {
      this.indexedBufferRowCount = bufferRow
      if (bufferRow === this.buffer.getLineCount()) {
        this.spatialIndex.rebalance()
      }
    }

    const oldScreenRowCount = oldEndScreenRow - startScreenRow
    spliceArray(
      this.screenLineLengths,
      startScreenRow,
      oldScreenRowCount,
      insertedScreenLineLengths
    )
    spliceArray(
      this.tabCounts,
      startScreenRow,
      oldScreenRowCount,
      insertedTabCounts
    )

    const lastRemovedScreenRow = startScreenRow + oldScreenRowCount
    if (rightmostInsertedScreenPosition.column > this.rightmostScreenPosition.column) {
      this.rightmostScreenPosition = rightmostInsertedScreenPosition
    } else if (lastRemovedScreenRow < this.rightmostScreenPosition.row) {
      this.rightmostScreenPosition.row += insertedScreenLineLengths.length - oldScreenRowCount
    } else if (startScreenRow <= this.rightmostScreenPosition.row) {
      this.rightmostScreenPosition = Point(0, 0)
      for (let row = 0, rowCount = this.screenLineLengths.length; row < rowCount; row++) {
        if (this.screenLineLengths[row] > this.rightmostScreenPosition.column) {
          this.rightmostScreenPosition.row = row
          this.rightmostScreenPosition.column = this.screenLineLengths[row]
        }
      }
    }

    spliceArray(
      this.cachedScreenLines,
      startScreenRow,
      oldScreenRowCount,
      new Array(insertedScreenLineLengths.length)
    )

    return {
      start: Point(startScreenRow, 0),
      oldExtent: Point(oldScreenRowCount, 0),
      newExtent: Point(insertedScreenLineLengths.length, 0)
    }
  }

  populateSpatialIndexIfNeeded (endBufferRow, endScreenRow, deadline = NullDeadline) {
    endBufferRow = Math.min(this.buffer.getLineCount(), endBufferRow)
    if (endBufferRow > this.indexedBufferRowCount && endScreenRow > this.screenLineLengths.length) {
      this.updateSpatialIndex(
        this.indexedBufferRowCount,
        endBufferRow,
        endBufferRow,
        endScreenRow,
        deadline
      )
    }
  }

  findBoundaryPrecedingBufferRow (bufferRow) {
    while (true) {
      if (bufferRow === 0) return 0
      let screenPosition = this.translateBufferPositionWithSpatialIndex(Point(bufferRow, 0), 'backward')
      let bufferPosition = this.translateScreenPositionWithSpatialIndex(Point(screenPosition.row, 0), 'backward', false)
      if (screenPosition.column === 0 && bufferPosition.column === 0) {
        return bufferPosition.row
      } else {
        bufferRow = bufferPosition.row
      }
    }
  }

  findBoundaryFollowingBufferRow (bufferRow) {
    while (true) {
      let screenPosition = this.translateBufferPositionWithSpatialIndex(Point(bufferRow, 0), 'forward')
      if (screenPosition.column === 0) {
        return bufferRow
      } else {
        const endOfScreenRow = Point(
          screenPosition.row,
          this.screenLineLengths[screenPosition.row]
        )
        bufferRow = this.translateScreenPositionWithSpatialIndex(endOfScreenRow, 'forward', false).row + 1
      }
    }
  }

  findBoundaryFollowingScreenRow (screenRow) {
    while (true) {
      let bufferPosition = this.translateScreenPositionWithSpatialIndex(Point(screenRow, 0), 'forward')
      if (bufferPosition.column === 0) {
        return screenRow
      } else {
        const endOfBufferRow = Point(
          bufferPosition.row,
          this.buffer.lineLengthForRow(bufferPosition.row)
        )
        screenRow = this.translateBufferPositionWithSpatialIndex(endOfBufferRow, 'forward').row + 1
      }
    }
  }

  // Returns a map describing fold starts and ends, structured as
  // fold start row -> fold start column -> fold end point
  computeFoldsInBufferRowRange (startBufferRow, endBufferRow) {
    const folds = {}
    const foldMarkers = this.foldsMarkerLayer.findMarkers({
      intersectsRowRange: [startBufferRow, endBufferRow - 1]
    })

    // If the given buffer range exceeds the indexed range, we need to ensure
    // we consider any folds that intersect the combined row range of the
    // initially-queried folds, since we couldn't use the index to expand the
    // row range to account for these extra folds ahead of time.
    if (endBufferRow >= this.indexedBufferRowCount) {
      for (let i = 0; i < foldMarkers.length; i++) {
        const marker = foldMarkers[i]
        const nextMarker = foldMarkers[i + 1]
        if (marker.getEndPosition().row >= endBufferRow &&
            (!nextMarker || nextMarker.getEndPosition().row < marker.getEndPosition().row)) {
          const intersectingMarkers = this.foldsMarkerLayer.findMarkers({
            intersectsRow: marker.getEndPosition().row
          })
          endBufferRow = marker.getEndPosition().row + 1
          foldMarkers.splice(i, foldMarkers.length - i, ...intersectingMarkers)
        }
      }
    }

    for (let i = 0; i < foldMarkers.length; i++) {
      const foldStart = foldMarkers[i].getStartPosition()
      let foldEnd = foldMarkers[i].getEndPosition()

      // Merge overlapping folds
      while (i < foldMarkers.length - 1) {
        const nextFoldMarker = foldMarkers[i + 1]
        if (compare(nextFoldMarker.getStartPosition(), foldEnd) < 0) {
          if (compare(foldEnd, nextFoldMarker.getEndPosition()) < 0) {
            foldEnd = nextFoldMarker.getEndPosition()
          }
          i++
        } else {
          break
        }
      }

      // Add non-empty folds to the returned result
      if (compare(foldStart, foldEnd) < 0) {
        if (!folds[foldStart.row]) folds[foldStart.row] = {}
        folds[foldStart.row][foldStart.column] = foldEnd
      }
    }

    return folds
  }

  setParams (params) {
    let paramsChanged = false
    if (params.hasOwnProperty('tabLength') && params.tabLength !== this.tabLength) {
      paramsChanged = true
      this.tabLength = params.tabLength
    }
    if (params.hasOwnProperty('invisibles') && !invisiblesEqual(params.invisibles, this.invisibles)) {
      paramsChanged = true
      this.invisibles = params.invisibles
      this.eolInvisibles = {
        '\r': this.invisibles.cr,
        '\n': this.invisibles.eol,
        '\r\n': this.invisibles.cr + this.invisibles.eol
      }
    }
    if (params.hasOwnProperty('showIndentGuides') && params.showIndentGuides !== this.showIndentGuides) {
      paramsChanged = true
      this.showIndentGuides = params.showIndentGuides
    }
    if (params.hasOwnProperty('softWrapColumn')) {
      let softWrapColumn = params.softWrapColumn != null
        ? Math.max(1, params.softWrapColumn)
        : Infinity
      if (softWrapColumn !== this.softWrapColumn) {
        paramsChanged = true
        this.softWrapColumn = softWrapColumn
      }
    }
    if (params.hasOwnProperty('softWrapHangingIndent') && params.softWrapHangingIndent !== this.softWrapHangingIndent) {
      paramsChanged = true
      this.softWrapHangingIndent = params.softWrapHangingIndent
    }
    if (params.hasOwnProperty('ratioForCharacter') && params.ratioForCharacter !== this.ratioForCharacter) {
      paramsChanged = true
      this.ratioForCharacter = params.ratioForCharacter
    }
    if (params.hasOwnProperty('isWrapBoundary') && params.isWrapBoundary !== this.isWrapBoundary) {
      paramsChanged = true
      this.isWrapBoundary = params.isWrapBoundary
    }
    if (params.hasOwnProperty('foldCharacter') && params.foldCharacter !== this.foldCharacter) {
      paramsChanged = true
      this.foldCharacter = params.foldCharacter
    }
    if (params.hasOwnProperty('atomicSoftTabs') && params.atomicSoftTabs !== this.atomicSoftTabs) {
      paramsChanged = true
      this.atomicSoftTabs = params.atomicSoftTabs
    }
    return paramsChanged
  }

  isSoftWrapHunk (hunk) {
    return isEqual(hunk.oldStart, hunk.oldEnd)
  }
}

function invisiblesEqual (left, right) {
  let leftKeys = Object.keys(left)
  let rightKeys = Object.keys(right)
  if (leftKeys.length !== rightKeys.length) return false
  for (let key of leftKeys) {
    if (left[key] !== right[key]) return false
  }
  return true
}

function isWordStart (previousCharacter, character) {
  return (previousCharacter === ' ' || previousCharacter === '\t') &&
    (character !== ' ' && character !== '\t')
}

function unitRatio () {
  return 1
}

const NullDeadline = {
  didTimeout: false,
  timeRemaining () { return Infinity }
}<|MERGE_RESOLUTION|>--- conflicted
+++ resolved
@@ -139,7 +139,6 @@
 
   bufferDidChangeLanguageMode () {
     this.cachedScreenLines.length = 0
-<<<<<<< HEAD
     if (this.languageModeDisposable) this.languageModeDisposable.dispose()
     this.languageModeDisposable = this.buffer.languageMode.onDidChangeHighlighting((bufferRange) => {
       bufferRange = Range.fromObject(bufferRange)
@@ -150,28 +149,12 @@
       const endRow = this.translateBufferPositionWithSpatialIndex(Point(endBufferRow, 0), 'backward').row
       const extent = Point(endRow - startRow, 0)
       spliceArray(this.cachedScreenLines, startRow, extent.row, new Array(extent.row))
-      this.emitDidChangeSyncEvent([{
+      this.didChange({
         start: Point(startRow, 0),
         oldExtent: extent,
         newExtent: extent
-      }])
+      })
     })
-=======
-    this.textDecorationLayer = textDecorationLayer
-    if (typeof textDecorationLayer.onDidInvalidateRange === 'function') {
-      this.decorationLayerDisposable = textDecorationLayer.onDidInvalidateRange((bufferRange) => {
-        bufferRange = Range.fromObject(bufferRange)
-        this.populateSpatialIndexIfNeeded(bufferRange.end.row + 1, Infinity)
-        const startBufferRow = this.findBoundaryPrecedingBufferRow(bufferRange.start.row)
-        const endBufferRow = this.findBoundaryFollowingBufferRow(bufferRange.end.row + 1)
-        const startRow = this.translateBufferPositionWithSpatialIndex(Point(startBufferRow, 0), 'backward').row
-        const endRow = this.translateBufferPositionWithSpatialIndex(Point(endBufferRow, 0), 'backward').row
-        const extent = Point(endRow - startRow, 0)
-        spliceArray(this.cachedScreenLines, startRow, extent.row, new Array(extent.row))
-        this.didChange({start: Point(startRow, 0), oldExtent: extent, newExtent: extent})
-      })
-    }
->>>>>>> 8fd3331d
   }
 
   addMarkerLayer (options) {
@@ -819,33 +802,11 @@
 
     this.indexedBufferRowCount += newEndRow - oldEndRow
     this.didChange(this.updateSpatialIndex(startRow, oldEndRow + 1, newEndRow + 1, Infinity))
-
-<<<<<<< HEAD
-    return Object.freeze(combinedChanges.getChanges().map((hunk) => {
-      return {
-        start: Point.fromObject(hunk.newStart),
-        oldExtent: traversal(hunk.oldEnd, hunk.oldStart),
-        newExtent: traversal(hunk.newEnd, hunk.newStart)
-      }
-    }))
-=======
-    for (let bufferRange of this.textDecorationLayer.getInvalidatedRanges()) {
-      bufferRange = Range.fromObject(bufferRange)
-      this.populateSpatialIndexIfNeeded(bufferRange.end.row + 1, Infinity)
-      const startBufferRow = this.findBoundaryPrecedingBufferRow(bufferRange.start.row)
-      const endBufferRow = this.findBoundaryFollowingBufferRow(bufferRange.end.row + 1)
-      const startRow = this.translateBufferPositionWithSpatialIndex(Point(startBufferRow, 0), 'backward').row
-      const endRow = this.translateBufferPositionWithSpatialIndex(Point(endBufferRow, 0), 'backward').row
-      const extent = Point(endRow - startRow, 0)
-      spliceArray(this.cachedScreenLines, startRow, extent.row, new Array(extent.row))
-      this.didChange({start: Point(startRow, 0), oldExtent: extent, newExtent: extent})
-    }
   }
 
   didChange ({start, oldExtent, newExtent}) {
     this.changesSinceLastEvent.splice(start, oldExtent, newExtent)
     if (this.buffer.transactCallDepth === 0) this.emitDeferredChangeEvents()
->>>>>>> 8fd3331d
   }
 
   emitDeferredChangeEvents () {
