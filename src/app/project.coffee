fs = require 'fs'
Buffer = require 'buffer'
_ = require 'underscore'
EventEmitter = require 'event-emitter'
Directory = require 'directory'

module.exports =
class Project
  path: null
  rootDirectory: null
  buffers: null

  constructor: (path) ->
    @setPath(path)
    @buffers = []

  getPath: ->
    @path

  setPath: (path) ->
    @rootDirectory.off() if @rootDirectory

    if path?
      @path = if fs.isDirectory(path) then path else fs.directory(path)
      @rootDirectory = new Directory(@path)
    else
      @path = null
      @rootDirectory = null

  getRootDirectory: ->
    @rootDirectory

  getFilePaths: ->
    projectPath = @path
    fs.async.listTree(@path).pipe (paths) ->
      path.replace(projectPath, "") for path in paths when fs.isFile(path)

  open: (filePath) ->
    if filePath?
      filePath = @resolve(filePath)
      @bufferWithPath(filePath) ? @buildBuffer(filePath)
    else
      @buildBuffer()

  buildBuffer: (filePath) ->
    buffer = new Buffer(filePath)
    @buffers.push(buffer)
    @trigger 'new-buffer', buffer
    buffer

  resolve: (filePath) ->
    filePath = fs.join(@path, filePath) unless filePath[0] == '/'
    fs.absolute filePath

<<<<<<< HEAD
  relativize: (path) ->
    path.replace(@path, '')
=======
  relativize: (fullPath) ->
    fullPath.replace(@path, "").replace(/^\//, '')

  bufferWithId: (id) ->
    return buffer for buffer in @buffers when buffer.id == id

  bufferWithPath: (path) ->
    return buffer for buffer in @buffers when buffer.path == path

_.extend Project.prototype, EventEmitter
>>>>>>> 9c28370c
<|MERGE_RESOLUTION|>--- conflicted
+++ resolved
@@ -52,10 +52,6 @@
     filePath = fs.join(@path, filePath) unless filePath[0] == '/'
     fs.absolute filePath
 
-<<<<<<< HEAD
-  relativize: (path) ->
-    path.replace(@path, '')
-=======
   relativize: (fullPath) ->
     fullPath.replace(@path, "").replace(/^\//, '')
 
@@ -65,5 +61,4 @@
   bufferWithPath: (path) ->
     return buffer for buffer in @buffers when buffer.path == path
 
-_.extend Project.prototype, EventEmitter
->>>>>>> 9c28370c
+_.extend Project.prototype, EventEmitter