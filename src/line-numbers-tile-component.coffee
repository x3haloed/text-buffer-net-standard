_ = require 'underscore-plus'

module.exports =
class LineNumbersTileComponent
  @createDummy: (domElementPool) ->
    new LineNumbersTileComponent({id: -1, domElementPool})

  constructor: ({@id, @domElementPool}) ->
    @lineNumberNodesById = {}
<<<<<<< HEAD
    @domNode = @domElementPool.build("div", "tile")
=======
    @domNode = document.createElement("div")
>>>>>>> c7d48714
    @domNode.style.position = "absolute"
    @domNode.style.display = "block"
    @domNode.style.top = 0 # Cover the space occupied by a dummy lineNumber

  destroy: ->
    @domElementPool.freeElementAndDescendants(@domNode)

  getDomNode: ->
    @domNode

  updateSync: (state) ->
    @newState = state
    unless @oldState
      @oldState = {tiles: {}, styles: {}}
      @oldState.tiles[@id] = {lineNumbers: {}}

    @newTileState = @newState.tiles[@id]
    @oldTileState = @oldState.tiles[@id]

    if @newTileState.display isnt @oldTileState.display
      @domNode.style.display = @newTileState.display
      @oldTileState.display = @newTileState.display

    if @newState.styles.backgroundColor isnt @oldState.styles.backgroundColor
      @domNode.style.backgroundColor = @newState.styles.backgroundColor
      @oldState.styles.backgroundColor = @newState.styles.backgroundColor

    if @newTileState.height isnt @oldTileState.height
      @domNode.style.height = @newTileState.height + 'px'
      @oldTileState.height = @newTileState.height

    if @newTileState.top isnt @oldTileState.top
      @domNode.style['-webkit-transform'] = "translate3d(0, #{@newTileState.top}px, 0px)"
      @oldTileState.top = @newTileState.top

    if @newTileState.zIndex isnt @oldTileState.zIndex
      @domNode.style.zIndex = @newTileState.zIndex
      @oldTileState.zIndex = @newTileState.zIndex

    if @newState.maxLineNumberDigits isnt @oldState.maxLineNumberDigits
      for id, node of @lineNumberNodesById
        @domElementPool.freeElementAndDescendants(node)

      @oldState.tiles[@id] = {lineNumbers: {}}
      @oldTileState = @oldState.tiles[@id]
      @lineNumberNodesById = {}
      @oldState.maxLineNumberDigits = @newState.maxLineNumberDigits

    @updateLineNumbers()

  updateLineNumbers: ->
    newLineNumberIds = null
    newLineNumberNodes = null

    for id, lineNumberState of @oldTileState.lineNumbers
      unless @newTileState.lineNumbers.hasOwnProperty(id)
        @domElementPool.freeElementAndDescendants(@lineNumberNodesById[id])
        delete @lineNumberNodesById[id]
        delete @oldTileState.lineNumbers[id]

    for id, lineNumberState of @newTileState.lineNumbers
      if @oldTileState.lineNumbers.hasOwnProperty(id)
        @updateLineNumberNode(id, lineNumberState)
      else
        newLineNumberIds ?= []
        newLineNumberNodes ?= []
        newLineNumberIds.push(id)
        newLineNumberNodes.push(@buildLineNumberNode(lineNumberState))
        @oldTileState.lineNumbers[id] = _.clone(lineNumberState)

<<<<<<< HEAD
    if newLineNumberIds?
      node = @domNode
      for id, i in newLineNumberIds
        lineNumberNode = newLineNumberNodes[i]
        @lineNumberNodesById[id] = lineNumberNode
        node.appendChild(lineNumberNode)
=======
    return unless newLineNumberIds?

    WrapperDiv.innerHTML = newLineNumbersHTML
    newLineNumberNodes = _.toArray(WrapperDiv.children)
>>>>>>> c7d48714

    for id, i in newLineNumberIds
      lineNumberNode = newLineNumberNodes[i]
      @lineNumberNodesById[id] = lineNumberNode
      if nextNode = @findNodeNextTo(lineNumberNode)
        @domNode.insertBefore(lineNumberNode, nextNode)
      else
        @domNode.appendChild(lineNumberNode)

  findNodeNextTo: (node) ->
    for nextNode in @domNode.children
      return nextNode if @screenRowForNode(node) < @screenRowForNode(nextNode)
    return

<<<<<<< HEAD
  buildLineNumberNode: (lineNumberState) ->
    {screenRow, bufferRow, softWrapped, top, decorationClasses, zIndex} = lineNumberState

    className = @buildLineNumberClassName(lineNumberState)
    lineNumberNode = @domElementPool.build("div", className)
    lineNumberNode.dataset.screenRow = screenRow
    lineNumberNode.dataset.bufferRow = bufferRow

    if screenRow?
      lineNumberNode.style.position = "absolute"
      lineNumberNode.style.top = top + "px"
      lineNumberNode.style.zIndex = zIndex
    else
      lineNumberNode.style.visibility = "hidden"

    @appendLineNumberInnerNodes(bufferRow, softWrapped, lineNumberNode)
    lineNumberNode
=======
  screenRowForNode: (node) -> parseInt(node.dataset.screenRow)

  buildLineNumberHTML: (lineNumberState) ->
    {screenRow, bufferRow, softWrapped, top, decorationClasses} = lineNumberState
    className = @buildLineNumberClassName(lineNumberState)
    innerHTML = @buildLineNumberInnerHTML(bufferRow, softWrapped)

    "<div class=\"#{className}\" data-buffer-row=\"#{bufferRow}\" data-screen-row=\"#{screenRow}\">#{innerHTML}</div>"
>>>>>>> c7d48714

  appendLineNumberInnerNodes: (bufferRow, softWrapped, lineNumberNode) ->
    {maxLineNumberDigits} = @newState

    if softWrapped
      lineNumber = "•"
    else
      lineNumber = (bufferRow + 1).toString()

    padding = _.multiplyString("\u00a0", maxLineNumberDigits - lineNumber.length)
    iconRight = @domElementPool.build("div", "icon-right")

    lineNumberNode.textContent = padding + lineNumber
    lineNumberNode.appendChild(iconRight)

  updateLineNumberNode: (lineNumberId, newLineNumberState) ->
    oldLineNumberState = @oldTileState.lineNumbers[lineNumberId]
    node = @lineNumberNodesById[lineNumberId]

    unless oldLineNumberState.foldable is newLineNumberState.foldable and _.isEqual(oldLineNumberState.decorationClasses, newLineNumberState.decorationClasses)
      node.className = @buildLineNumberClassName(newLineNumberState)
      oldLineNumberState.foldable = newLineNumberState.foldable
      oldLineNumberState.decorationClasses = _.clone(newLineNumberState.decorationClasses)

    unless oldLineNumberState.screenRow is newLineNumberState.screenRow and oldLineNumberState.bufferRow is newLineNumberState.bufferRow
      node.innerHTML = @buildLineNumberInnerHTML(newLineNumberState.bufferRow, newLineNumberState.softWrapped)
      node.dataset.screenRow = newLineNumberState.screenRow
      node.dataset.bufferRow = newLineNumberState.bufferRow
      oldLineNumberState.screenRow = newLineNumberState.screenRow
      oldLineNumberState.bufferRow = newLineNumberState.bufferRow

  buildLineNumberClassName: ({bufferRow, foldable, decorationClasses, softWrapped}) ->
    className = "line-number"
    className += " " + decorationClasses.join(' ') if decorationClasses?
    className += " foldable" if foldable and not softWrapped
    className

  lineNumberNodeForScreenRow: (screenRow) ->
    for id, lineNumberState of @oldTileState.lineNumbers
      if lineNumberState.screenRow is screenRow
        return @lineNumberNodesById[id]
    null<|MERGE_RESOLUTION|>--- conflicted
+++ resolved
@@ -7,11 +7,7 @@
 
   constructor: ({@id, @domElementPool}) ->
     @lineNumberNodesById = {}
-<<<<<<< HEAD
-    @domNode = @domElementPool.build("div", "tile")
-=======
-    @domNode = document.createElement("div")
->>>>>>> c7d48714
+    @domNode = @domElementPool.build("div")
     @domNode.style.position = "absolute"
     @domNode.style.display = "block"
     @domNode.style.top = 0 # Cover the space occupied by a dummy lineNumber
@@ -82,19 +78,7 @@
         newLineNumberNodes.push(@buildLineNumberNode(lineNumberState))
         @oldTileState.lineNumbers[id] = _.clone(lineNumberState)
 
-<<<<<<< HEAD
-    if newLineNumberIds?
-      node = @domNode
-      for id, i in newLineNumberIds
-        lineNumberNode = newLineNumberNodes[i]
-        @lineNumberNodesById[id] = lineNumberNode
-        node.appendChild(lineNumberNode)
-=======
     return unless newLineNumberIds?
-
-    WrapperDiv.innerHTML = newLineNumbersHTML
-    newLineNumberNodes = _.toArray(WrapperDiv.children)
->>>>>>> c7d48714
 
     for id, i in newLineNumberIds
       lineNumberNode = newLineNumberNodes[i]
@@ -109,7 +93,8 @@
       return nextNode if @screenRowForNode(node) < @screenRowForNode(nextNode)
     return
 
-<<<<<<< HEAD
+  screenRowForNode: (node) -> parseInt(node.dataset.screenRow)
+
   buildLineNumberNode: (lineNumberState) ->
     {screenRow, bufferRow, softWrapped, top, decorationClasses, zIndex} = lineNumberState
 
@@ -118,27 +103,10 @@
     lineNumberNode.dataset.screenRow = screenRow
     lineNumberNode.dataset.bufferRow = bufferRow
 
-    if screenRow?
-      lineNumberNode.style.position = "absolute"
-      lineNumberNode.style.top = top + "px"
-      lineNumberNode.style.zIndex = zIndex
-    else
-      lineNumberNode.style.visibility = "hidden"
+    @setLineNumberInnerNodes(bufferRow, softWrapped, lineNumberNode)
+    lineNumberNode
 
-    @appendLineNumberInnerNodes(bufferRow, softWrapped, lineNumberNode)
-    lineNumberNode
-=======
-  screenRowForNode: (node) -> parseInt(node.dataset.screenRow)
-
-  buildLineNumberHTML: (lineNumberState) ->
-    {screenRow, bufferRow, softWrapped, top, decorationClasses} = lineNumberState
-    className = @buildLineNumberClassName(lineNumberState)
-    innerHTML = @buildLineNumberInnerHTML(bufferRow, softWrapped)
-
-    "<div class=\"#{className}\" data-buffer-row=\"#{bufferRow}\" data-screen-row=\"#{screenRow}\">#{innerHTML}</div>"
->>>>>>> c7d48714
-
-  appendLineNumberInnerNodes: (bufferRow, softWrapped, lineNumberNode) ->
+  setLineNumberInnerNodes: (bufferRow, softWrapped, lineNumberNode) ->
     {maxLineNumberDigits} = @newState
 
     if softWrapped
@@ -162,7 +130,7 @@
       oldLineNumberState.decorationClasses = _.clone(newLineNumberState.decorationClasses)
 
     unless oldLineNumberState.screenRow is newLineNumberState.screenRow and oldLineNumberState.bufferRow is newLineNumberState.bufferRow
-      node.innerHTML = @buildLineNumberInnerHTML(newLineNumberState.bufferRow, newLineNumberState.softWrapped)
+      @setLineNumberInnerNodes(newLineNumberState.bufferRow, newLineNumberState.softWrapped, node)
       node.dataset.screenRow = newLineNumberState.screenRow
       node.dataset.bufferRow = newLineNumberState.bufferRow
       oldLineNumberState.screenRow = newLineNumberState.screenRow
