{Emitter, CompositeDisposable} = require 'event-kit'
{File} = require 'pathwatcher'
SpanSkipList = require 'span-skip-list'
diff = require 'atom-diff'
_ = require 'underscore-plus'
fs = require 'fs-plus'
path = require 'path'
crypto = require 'crypto'
Patch = require 'atom-patch'

Point = require './point'
Range = require './range'
History = require './history'
MarkerLayer = require './marker-layer'
MatchIterator = require './match-iterator'
<<<<<<< HEAD
DisplayLayer = require './display-layer'
{spliceArray, newlineRegex} = require './helpers'
=======
{spliceArray, newlineRegex, normalizePatchChanges} = require './helpers'
>>>>>>> 08d83254

class SearchCallbackArgument
  Object.defineProperty @::, "range",
    get: ->
      return @computedRange if @computedRange?

      matchStartIndex = @match.index
      matchEndIndex = matchStartIndex + @matchText.length

      startPosition = @buffer.positionForCharacterIndex(matchStartIndex + @lengthDelta)
      endPosition = @buffer.positionForCharacterIndex(matchEndIndex + @lengthDelta)

      @computedRange = new Range(startPosition, endPosition)

    set: (range) ->
      @computedRange = range

  constructor: (@buffer, @match, @lengthDelta) ->
    @stopped = false
    @replacementText = null
    @matchText = @match[0]

  getReplacementDelta: ->
    return 0 unless @replacementText?

    @replacementText.length - @matchText.length

  replace: (text) =>
    @replacementText = text
    @buffer.setTextInRange(@range, @replacementText)

  stop: =>
    @stopped = true

  keepLooping: ->
    @stopped is false

class TransactionAbortedError extends Error
  constructor: -> super

# Extended: A mutable text container with undo/redo support and the ability to
# annotate logical regions in the text.
module.exports =
class TextBuffer
  @version: 5
  @Point: Point
  @Range: Range
  @Patch: require('./patch')
  @newlineRegex: newlineRegex

  cachedText: null
  encoding: null
  stoppedChangingDelay: 300
  stoppedChangingTimeout: null
  cachedDiskContents: null
  conflict: false
  file: null
  refcount: 0
  fileSubscriptions: null
  backwardsScanChunkSize: 8000
  defaultMaxUndoEntries: 10000
  changeCount: 0
  nextMarkerLayerId: 0

  ###
  Section: Construction
  ###

  # Public: Create a new buffer with the given params.
  #
  # * `params` {Object} or {String} of text
  #   * `load` A {Boolean}, `true` to asynchronously load the buffer from disk
  #     after initialization.
  #   * `text` The initial {String} text of the buffer.
  constructor: (params) ->
    text = params if typeof params is 'string'

    @emitter = new Emitter
    @patchesSinceLastStoppedChangingEvent = []
    @didChangeTextPatch = new Patch
    @id = params?.id ? crypto.randomBytes(16).toString('hex')
    @lines = ['']
    @lineEndings = ['']
    @offsetIndex = new SpanSkipList('rows', 'characters')
    @setTextInRange([[0, 0], [0, 0]], text ? params?.text ? '', normalizeLineEndings: false)
    maxUndoEntries = params?.maxUndoEntries ? @defaultMaxUndoEntries
    @history = params?.history ? new History(maxUndoEntries)
    @nextMarkerLayerId = params?.nextMarkerLayerId ? 0
    @defaultMarkerLayer = params?.defaultMarkerLayer ? new MarkerLayer(this, String(@nextMarkerLayerId++))
    @markerLayers = params?.markerLayers ? {}
    @markerLayers[@defaultMarkerLayer.id] = @defaultMarkerLayer
    @nextMarkerId = params?.nextMarkerId ? 1

    @setEncoding(params?.encoding)
    @setPreferredLineEnding(params?.preferredLineEnding)

    @loaded = false
    @transactCallDepth = 0
    @digestWhenLastPersisted = params?.digestWhenLastPersisted ? false

    @setPath(params.filePath) if params?.filePath
    @load() if params?.load

  @deserialize: (params) ->
    return if params.version isnt TextBuffer.prototype.version

    buffer = Object.create(TextBuffer.prototype)
    markerLayers = {}
    for layerId, layerState of params.markerLayers
      markerLayers[layerId] = MarkerLayer.deserialize(buffer, layerState)
    params.markerLayers = markerLayers
    params.defaultMarkerLayer = params.markerLayers[params.defaultMarkerLayerId]
    params.history = History.deserialize(params.history)
    params.load = true if params.filePath
    TextBuffer.call(buffer, params)
    buffer

  # Returns a {String} representing a unique identifier for this {TextBuffer}.
  getId: ->
    @id

  serialize: (options) ->
    options ?= {}
    options.markerLayers ?= true

    markerLayers = {}
    if options.markerLayers
      for id, layer of @markerLayers
        markerLayers[id] = layer.serialize() if layer.maintainHistory

    id: @getId()
    text: @getText()
    defaultMarkerLayerId: @defaultMarkerLayer.id
    markerLayers: markerLayers
    nextMarkerLayerId: @nextMarkerLayerId
    history: @history.serialize(options)
    encoding: @getEncoding()
    filePath: @getPath()
    digestWhenLastPersisted: @file?.getDigestSync()
    preferredLineEnding: @preferredLineEnding
    nextMarkerId: @nextMarkerId

  ###
  Section: Event Subscription
  ###

  # Public: Invoke the given callback synchronously _before_ the content of the
  # buffer changes.
  #
  # Because observers are invoked synchronously, it's important not to perform
  # any expensive operations via this method.
  #
  # * `callback` {Function} to be called when the buffer changes.
  #   * `event` {Object} with the following keys:
  #     * `oldRange` {Range} of the old text.
  #     * `newRange` {Range} of the new text.
  #     * `oldText` {String} containing the text that was replaced.
  #     * `newText` {String} containing the text that was inserted.
  #
  # Returns a {Disposable} on which `.dispose()` can be called to unsubscribe.
  onWillChange: (callback) ->
    @emitter.on 'will-change', callback

  # Public: Invoke the given callback synchronously when the content of the
  # buffer changes.
  #
  # Because observers are invoked synchronously, it's important not to perform
  # any expensive operations via this method. Consider {::onDidStopChanging} to
  # delay expensive operations until after changes stop occurring.
  #
  # * `callback` {Function} to be called when the buffer changes.
  #   * `event` {Object} with the following keys:
  #     * `oldRange` {Range} of the old text.
  #     * `newRange` {Range} of the new text.
  #     * `oldText` {String} containing the text that was replaced.
  #     * `newText` {String} containing the text that was inserted.
  #
  # Returns a {Disposable} on which `.dispose()` can be called to unsubscribe.
  onDidChange: (callback) ->
    @emitter.on 'did-change', callback

  onDidChangeText: (callback) ->
    @emitter.on 'did-change-text', callback

  preemptDidChange: (callback) ->
    @emitter.preempt 'did-change', callback

  # Public: Invoke the given callback asynchronously following one or more
  # changes after {::getStoppedChangingDelay} milliseconds elapse without an
  # additional change.
  #
  # This method can be used to perform potentially expensive operations that
  # don't need to be performed synchronously. If you need to run your callback
  # synchronously, use {::onDidChange} instead.
  #
  # * `callback` {Function} to be called when the buffer stops changing.
  #
  # Returns a {Disposable} on which `.dispose()` can be called to unsubscribe.
  onDidStopChanging: (callback) ->
    @emitter.on 'did-stop-changing', callback

  # Public: Invoke the given callback when the in-memory contents of the
  # buffer become in conflict with the contents of the file on disk.
  #
  # * `callback` {Function} to be called when the buffer enters conflict.
  #
  # Returns a {Disposable} on which `.dispose()` can be called to unsubscribe.
  onDidConflict: (callback) ->
    @emitter.on 'did-conflict', callback

  # Public: Invoke the given callback if the value of {::isModified} changes.
  #
  # * `callback` {Function} to be called when {::isModified} changes.
  #   * `modified` {Boolean} indicating whether the buffer is modified.
  #
  # Returns a {Disposable} on which `.dispose()` can be called to unsubscribe.
  onDidChangeModified: (callback) ->
    @emitter.on 'did-change-modified', callback

  # Public: Invoke the given callback when all marker `::onDidChange`
  # observers have been notified following a change to the buffer.
  #
  # The order of events following a buffer change is as follows:
  #
  # * The text of the buffer is changed
  # * All markers are updated accordingly, but their `::onDidChange` observers
  #   are not notified.
  # * `TextBuffer::onDidChange` observers are notified.
  # * `Marker::onDidChange` observers are notified.
  # * `TextBuffer::onDidUpdateMarkers` observers are notified.
  #
  # Basically, this method gives you a way to take action after both a buffer
  # change and all associated marker changes.
  #
  # * `callback` {Function} to be called after markers are updated.
  #
  # Returns a {Disposable} on which `.dispose()` can be called to unsubscribe.
  onDidUpdateMarkers: (callback) ->
    @emitter.on 'did-update-markers', callback

  # Public: Invoke the given callback when a marker is created.
  #
  # * `callback` {Function} to be called when a marker is created.
  #   * `marker` {Marker} that was created.
  #
  # Returns a {Disposable} on which `.dispose()` can be called to unsubscribe.
  onDidCreateMarker: (callback) ->
    @emitter.on 'did-create-marker', callback

  # Public: Invoke the given callback when the value of {::getPath} changes.
  #
  # * `callback` {Function} to be called when the path changes.
  #   * `path` {String} representing the buffer's current path on disk.
  #
  # Returns a {Disposable} on which `.dispose()` can be called to unsubscribe.
  onDidChangePath: (callback) ->
    @emitter.on 'did-change-path', callback

  # Public: Invoke the given callback when the value of {::getEncoding} changes.
  #
  # * `callback` {Function} to be called when the encoding changes.
  #   * `encoding` {String} character set encoding of the buffer.
  #
  # Returns a {Disposable} on which `.dispose()` can be called to unsubscribe.
  onDidChangeEncoding: (callback) ->
    @emitter.on 'did-change-encoding', callback

  # Public: Invoke the given callback before the buffer is saved to disk.
  #
  # * `callback` {Function} to be called before the buffer is saved.
  #
  # Returns a {Disposable} on which `.dispose()` can be called to unsubscribe.
  onWillSave: (callback) ->
    @emitter.on 'will-save', callback

  # Public: Invoke the given callback after the buffer is saved to disk.
  #
  # * `callback` {Function} to be called after the buffer is saved.
  #   * `event` {Object} with the following keys:
  #     * `path` The path to which the buffer was saved.
  #
  # Returns a {Disposable} on which `.dispose()` can be called to unsubscribe.
  onDidSave: (callback) ->
    @emitter.on 'did-save', callback

  # Public: Invoke the given callback after the file backing the buffer is
  # deleted.
  #
  # * `callback` {Function} to be called after the buffer is deleted.
  #
  # Returns a {Disposable} on which `.dispose()` can be called to unsubscribe.
  onDidDelete: (callback) ->
    @emitter.on 'did-delete', callback

  # Public: Invoke the given callback before the buffer is reloaded from the
  # contents of its file on disk.
  #
  # * `callback` {Function} to be called before the buffer is reloaded.
  #
  # Returns a {Disposable} on which `.dispose()` can be called to unsubscribe.
  onWillReload: (callback) ->
    @emitter.on 'will-reload', callback

  # Public: Invoke the given callback after the buffer is reloaded from the
  # contents of its file on disk.
  #
  # * `callback` {Function} to be called after the buffer is reloaded.
  #
  # Returns a {Disposable} on which `.dispose()` can be called to unsubscribe.
  onDidReload: (callback) ->
    @emitter.on 'did-reload', callback

  # Public: Invoke the given callback when the buffer is destroyed.
  #
  # * `callback` {Function} to be called when the buffer is destroyed.
  #
  # Returns a {Disposable} on which `.dispose()` can be called to unsubscribe.
  onDidDestroy: (callback) ->
    @emitter.on 'did-destroy', callback

  # Public: Invoke the given callback when there is an error in watching the
  # file.
  #
  # * `callback` {Function} callback
  #   * `errorObject` {Object}
  #     * `error` {Object} the error object
  #     * `handle` {Function} call this to indicate you have handled the error.
  #       The error will not be thrown if this function is called.
  #
  # Returns a {Disposable} on which `.dispose()` can be called to unsubscribe.
  onWillThrowWatchError: (callback) ->
    @emitter.on 'will-throw-watch-error', callback

  # Public: Get the number of milliseconds that will elapse without a change
  # before {::onDidStopChanging} observers are invoked following a change.
  #
  # Returns a {Number}.
  getStoppedChangingDelay: -> @stoppedChangingDelay

  ###
  Section: File Details
  ###

  # Public: Determine if the in-memory contents of the buffer differ from its
  # contents on disk.
  #
  # If the buffer is unsaved, always returns `true` unless the buffer is empty.
  #
  # Returns a {Boolean}.
  isModified: ->
    if @file
      return false unless @loaded

      if @file.existsSync()
        @getText() != @cachedDiskContents
      else
        @wasModifiedBeforeRemove ? not @isEmpty()
    else
      not @isEmpty()

  # Public: Determine if the in-memory contents of the buffer conflict with the
  # on-disk contents of its associated file.
  #
  # Returns a {Boolean}.
  isInConflict: -> @conflict

  # Public: Get the path of the associated file.
  #
  # Returns a {String}.
  getPath: ->
    @file?.getPath()

  # Public: Set the path for the buffer's associated file.
  #
  # * `filePath` A {String} representing the new file path
  setPath: (filePath) ->
    return if filePath == @getPath()

    if filePath
      @file = new File(filePath)
      @file.setEncoding(@getEncoding())
      @subscribeToFile()
    else
      @file = null

    @emitter.emit 'did-change-path', @getPath()

  # Public: Sets the character set encoding for this buffer.
  #
  # * `encoding` The {String} encoding to use (default: 'utf8').
  setEncoding: (encoding='utf8') ->
    return if encoding is @getEncoding()

    @encoding = encoding
    if @file?
      @file.setEncoding(encoding)
      @emitter.emit 'did-change-encoding', encoding

      unless @isModified()
        @updateCachedDiskContents true, => @reload(true)
    else
      @emitter.emit 'did-change-encoding', encoding

    return

  # Public: Returns the {String} encoding of this buffer.
  getEncoding: -> @encoding ? @file?.getEncoding()

  setPreferredLineEnding: (preferredLineEnding=null) ->
    @preferredLineEnding = preferredLineEnding

  getPreferredLineEnding: ->
    @preferredLineEnding

  # Public: Get the path of the associated file.
  #
  # Returns a {String}.
  getUri: ->
    @getPath()

  # Get the basename of the associated file.
  #
  # The basename is the name portion of the file's path, without the containing
  # directories.
  #
  # Returns a {String}.
  getBaseName: ->
    @file?.getBaseName()

  ###
  Section: Reading Text
  ###

  # Public: Determine whether the buffer is empty.
  #
  # Returns a {Boolean}.
  isEmpty: ->
    @getLastRow() is 0 and @lineLengthForRow(0) is 0

  # Public: Get the entire text of the buffer.
  #
  # Returns a {String}.
  getText: ->
    if @cachedText?
      @cachedText
    else
      text = ''
      for row in [0..@getLastRow()]
        text += (@lineForRow(row) + @lineEndingForRow(row))
      @cachedText = text

  # Public: Get the text in a range.
  #
  # * `range` A {Range}
  #
  # Returns a {String}
  getTextInRange: (range) ->
    range = @clipRange(Range.fromObject(range))
    startRow = range.start.row
    endRow = range.end.row

    if startRow is endRow
      @lineForRow(startRow)[range.start.column...range.end.column]
    else
      text = ''
      for row in [startRow..endRow]
        line = @lineForRow(row)
        if row is startRow
          text += line[range.start.column...]
        else if row is endRow
          text += line[0...range.end.column]
          continue
        else
          text += line
        text += @lineEndingForRow(row)
      text

  # Public: Get the text of all lines in the buffer, without their line endings.
  #
  # Returns an {Array} of {String}s.
  getLines: ->
    @lines.slice()

  # Public: Get the text of the last line of the buffer, without its line
  # ending.
  #
  # Returns a {String}.
  getLastLine: ->
    @lineForRow(@getLastRow())

  # Public: Get the text of the line at the given row, without its line ending.
  #
  # * `row` A {Number} representing a 0-indexed row.
  #
  # Returns a {String}.
  lineForRow: (row) ->
    @lines[row]

  # Public: Get the line ending for the given 0-indexed row.
  #
  # * `row` A {Number} indicating the row.
  #
  # Returns a {String}. The returned newline is represented as a literal string:
  # `'\n'`, `'\r'`, `'\r\n'`, or `''` for the last line of the buffer, which
  # doesn't end in a newline.
  lineEndingForRow: (row) ->
    @lineEndings[row]

  # Public: Get the length of the line for the given 0-indexed row, without its
  # line ending.
  #
  # * `row` A {Number} indicating the row.
  #
  # Returns a {Number}.
  lineLengthForRow: (row) ->
    @lines[row].length

  # Public: Determine if the given row contains only whitespace.
  #
  # * `row` A {Number} representing a 0-indexed row.
  #
  # Returns a {Boolean}.
  isRowBlank: (row) ->
    not /\S/.test @lineForRow(row)

  # Public: Given a row, find the first preceding row that's not blank.
  #
  # * `startRow` A {Number} identifying the row to start checking at.
  #
  # Returns a {Number} or `null` if there's no preceding non-blank row.
  previousNonBlankRow: (startRow) ->
    return null if startRow == 0

    startRow = Math.min(startRow, @getLastRow())
    for row in [(startRow - 1)..0]
      return row unless @isRowBlank(row)
    null

  # Public: Given a row, find the next row that's not blank.
  #
  # * `startRow` A {Number} identifying the row to start checking at.
  #
  # Returns a {Number} or `null` if there's no next non-blank row.
  nextNonBlankRow: (startRow) ->
    lastRow = @getLastRow()
    if startRow < lastRow
      for row in [(startRow + 1)..lastRow]
        return row unless @isRowBlank(row)
    null

  ###
  Section: Mutating Text
  ###

  # Public: Replace the entire contents of the buffer with the given text.
  #
  # * `text` A {String}
  #
  # Returns a {Range} spanning the new buffer contents.
  setText: (text) ->
    @setTextInRange(@getRange(), text, normalizeLineEndings: false)

  # Public: Replace the current buffer contents by applying a diff based on the
  # given text.
  #
  # * `text` A {String} containing the new buffer contents.
  setTextViaDiff: (text) ->
    currentText = @getText()
    return if currentText == text

    endsWithNewline = (str) ->
      /[\r\n]+$/g.test(str)

    computeBufferColumn = (str) ->
      newlineIndex = Math.max(str.lastIndexOf('\n'), str.lastIndexOf('\r'))
      if endsWithNewline(str)
        0
      else if newlineIndex == -1
        str.length
      else
        str.length - newlineIndex - 1

    @transact =>
      row = 0
      column = 0
      currentPosition = [0, 0]

      lineDiff = diff.diffLines(currentText, text)
      changeOptions = normalizeLineEndings: false

      for change in lineDiff
        lineCount = change.value.match(newlineRegex)?.length ? 0
        currentPosition[0] = row
        currentPosition[1] = column

        if change.added
          @setTextInRange([currentPosition, currentPosition], change.value, changeOptions)
          row += lineCount
          column = computeBufferColumn(change.value)

        else if change.removed
          endRow = row + lineCount
          endColumn = column + computeBufferColumn(change.value)
          @setTextInRange([currentPosition, [endRow, endColumn]], '', changeOptions)

        else
          row += lineCount
          column = computeBufferColumn(change.value)
      return

  # Public: Set the text in the given range.
  #
  # * `range` A {Range}
  # * `text` A {String}
  # * `options` (optional) {Object}
  #   * `normalizeLineEndings` (optional) {Boolean} (default: true)
  #   * `undo` (optional) {String} 'skip' will skip the undo system
  #
  # Returns the {Range} of the inserted text.
  setTextInRange: (range, newText, options) ->
    if @transactCallDepth is 0
      return @transact => @setTextInRange(range, newText, options)

    if options?
      {normalizeLineEndings, undo} = options
    normalizeLineEndings ?= true

    oldRange = @clipRange(range)
    oldText = @getTextInRange(oldRange)
    newRange = Range.fromText(oldRange.start, newText)
    change = {newStart: oldRange.start, oldExtent: oldRange.getExtent(), newExtent: newRange.getExtent(), oldText, newText, normalizeLineEndings}
    @history?.pushChange(change) if undo isnt 'skip'
    @applyChange(change)
    newRange

  # Public: Insert text at the given position.
  #
  # * `position` A {Point} representing the insertion location. The position is
  #   clipped before insertion.
  # * `text` A {String} representing the text to insert.
  # * `options` (optional) {Object}
  #   * `normalizeLineEndings` (optional) {Boolean} (default: true)
  #   * `undo` (optional) {String} 'skip' will skip the undo system
  #
  # Returns the {Range} of the inserted text.
  insert: (position, text, options) ->
    @setTextInRange(new Range(position, position), text, options)

  # Public: Append text to the end of the buffer.
  #
  # * `text` A {String} representing the text text to append.
  # * `options` (optional) {Object}
  #   * `normalizeLineEndings` (optional) {Boolean} (default: true)
  #   * `undo` (optional) {String} 'skip' will skip the undo system
  #
  # Returns the {Range} of the inserted text
  append: (text, options) ->
    @insert(@getEndPosition(), text, options)

  # Applies a change to the buffer based on its old range and new text.
  applyChange: (change) ->
    {newStart, oldExtent, newExtent, oldText, newText, normalizeLineEndings} = change
    start = Point.fromObject(newStart)
    oldRange = Range(start, start.traverse(oldExtent))
    newRange = Range(start, start.traverse(newExtent))
    oldRange.freeze()
    newRange.freeze()
    @cachedText = null

    startRow = oldRange.start.row
    endRow = oldRange.end.row
    rowCount = endRow - startRow + 1

    # Determine how to normalize the line endings of inserted text if enabled
    if normalizeLineEndings
      normalizedEnding = @preferredLineEnding ? @lineEndingForRow(startRow)
      unless normalizedEnding
        if startRow > 0
          normalizedEnding = @lineEndingForRow(startRow - 1)
        else
          normalizedEnding = null

    # Split inserted text into lines and line endings
    lines = []
    lineEndings = []
    lineStartIndex = 0
    normalizedNewText = ""
    while result = newlineRegex.exec(newText)
      line = newText[lineStartIndex...result.index]
      ending = normalizedEnding ? result[0]
      lines.push(line)
      lineEndings.push(ending)
      normalizedNewText += line + ending
      lineStartIndex = newlineRegex.lastIndex

    lastLine = newText[lineStartIndex..]
    lines.push(lastLine)
    lineEndings.push('')
    normalizedNewText += lastLine

    newText = normalizedNewText
    changeEvent = Object.freeze({oldRange, newRange, oldText, newText})
    @emitter.emit 'will-change', changeEvent

    # Update first and last line so replacement preserves existing prefix and suffix of oldRange
    prefix = @lineForRow(startRow)[0...oldRange.start.column]
    lines[0] = prefix + lines[0]
    suffix = @lineForRow(endRow)[oldRange.end.column...]
    lastIndex = lines.length - 1
    lines[lastIndex] += suffix
    lastLineEnding = @lineEndingForRow(endRow)
    lastLineEnding = normalizedEnding if lastLineEnding isnt '' and normalizedEnding?
    lineEndings[lastIndex] = lastLineEnding

    # Replace lines in oldRange with new lines
    spliceArray(@lines, startRow, rowCount, lines)
    spliceArray(@lineEndings, startRow, rowCount, lineEndings)

    # Update the offset index for position <-> character offset translation
    offsets = lines.map (line, index) ->
      {rows: 1, characters: line.length + lineEndings[index].length}
    @offsetIndex.spliceArray('rows', startRow, rowCount, offsets)

    if @markerLayers?
      oldExtent = oldRange.getExtent()
      newExtent = newRange.getExtent()
      for id, markerLayer of @markerLayers
        markerLayer.splice(oldRange.start, oldExtent, newExtent)

    @conflict = false if @conflict and !@isModified()

    @changeCount++
    @emitter.emit 'did-change', changeEvent

  # Public: Delete the text in the given range.
  #
  # * `range` A {Range} in which to delete. The range is clipped before deleting.
  #
  # Returns an empty {Range} starting at the start of deleted range.
  delete: (range) ->
    @setTextInRange(range, '')

  # Public: Delete the line associated with a specified row.
  #
  # * `row` A {Number} representing the 0-indexed row to delete.
  #
  # Returns the {Range} of the deleted text.
  deleteRow: (row) ->
    @deleteRows(row, row)

  # Public: Delete the lines associated with the specified row range.
  #
  # If the row range is out of bounds, it will be clipped. If the startRow is
  # greater than the end row, they will be reordered.
  #
  # * `startRow` A {Number} representing the first row to delete.
  # * `endRow` A {Number} representing the last row to delete, inclusive.
  #
  # Returns the {Range} of the deleted text.
  deleteRows: (startRow, endRow) ->
    lastRow = @getLastRow()

    [startRow, endRow] = [endRow, startRow] if startRow > endRow

    if endRow < 0
      return new Range(@getFirstPosition(), @getFirstPosition())

    if startRow > lastRow
      return new Range(@getEndPosition(), @getEndPosition())

    startRow = Math.max(0, startRow)
    endRow = Math.min(lastRow, endRow)

    if endRow < lastRow
      startPoint = new Point(startRow, 0)
      endPoint = new Point(endRow + 1, 0)
    else
      if startRow is 0
        startPoint = new Point(startRow, 0)
      else
        startPoint = new Point(startRow - 1, @lineLengthForRow(startRow - 1))
      endPoint = new Point(endRow, @lineLengthForRow(endRow))

    @delete(new Range(startPoint, endPoint))

  ###
  Section: Markers
  ###

  # Public: *Experimental:* Create a layer to contain a set of related markers.
  #
  # * `options` An object contaning the following keys:
  #   * `maintainHistory` A {Boolean} indicating whether or not the state of
  #     this layer should be restored on undo/redo operations. Defaults to
  #     `false`.
  #
  # This API is experimental and subject to change on any release.
  #
  # Returns a {MarkerLayer}.
  addMarkerLayer: (options) ->
    layer = new MarkerLayer(this, String(@nextMarkerLayerId++), options)
    @markerLayers[layer.id] = layer
    layer

  # Public: *Experimental:* Get a {MarkerLayer} by id.
  #
  # * `id` The id of the marker layer to retrieve.
  #
  # This API is experimental and subject to change on any release.
  #
  # Returns a {MarkerLayer} or `undefined` if no layer exists with the given
  # id.
  getMarkerLayer: (id) ->
    @markerLayers[id]

  # Public: *Experimental:* Get the default {MarkerLayer}.
  #
  # All marker APIs not tied to an explicit layer interact with this default
  # layer.
  #
  # This API is experimental and subject to change on any release.
  #
  # Returns a {MarkerLayer}.
  getDefaultMarkerLayer: ->
    @defaultMarkerLayer

  # Public: Create a marker with the given range in the default marker layer.
  # This marker will maintain its logical location as the buffer is changed, so
  # if you mark a particular word, the marker will remain over that word even if
  # the word's location in the buffer changes.
  #
  # * `range` A {Range} or range-compatible {Array}
  # * `properties` A hash of key-value pairs to associate with the marker. There
  #   are also reserved property names that have marker-specific meaning.
  #   * `reversed` (optional) {Boolean} Creates the marker in a reversed
  #     orientation. (default: false)
  #   * `persistent` (optional) {Boolean} Whether to include this marker when
  #     serializing the buffer. (default: true)
  #   * `invalidate` (optional) {String} Determines the rules by which changes
  #     to the buffer *invalidate* the marker. (default: 'overlap') It can be
  #     any of the following strategies, in order of fragility:
  #     * __never__: The marker is never marked as invalid. This is a good choice for
  #       markers representing selections in an editor.
  #     * __surround__: The marker is invalidated by changes that completely surround it.
  #     * __overlap__: The marker is invalidated by changes that surround the
  #       start or end of the marker. This is the default.
  #     * __inside__: The marker is invalidated by changes that extend into the
  #       inside of the marker. Changes that end at the marker's start or
  #       start at the marker's end do not invalidate the marker.
  #     * __touch__: The marker is invalidated by a change that touches the marked
  #       region in any way, including changes that end at the marker's
  #       start or start at the marker's end. This is the most fragile strategy.
  #
  # Returns a {Marker}.
  markRange: (range, properties) -> @defaultMarkerLayer.markRange(range, properties)

  # Public: Create a marker at the given position with no tail in the default
  # marker layer.
  #
  # * `position` {Point} or point-compatible {Array}
  # * `properties` This is the same as the `properties` parameter in {::markRange}
  #
  # Returns a {Marker}.
  markPosition: (position, properties) -> @defaultMarkerLayer.markPosition(position, properties)

  # Public: Get all existing markers on the default marker layer.
  #
  # Returns an {Array} of {Marker}s.
  getMarkers: -> @defaultMarkerLayer.getMarkers()

  # Public: Get an existing marker by its id from the default marker layer.
  #
  # * `id` {Number} id of the marker to retrieve
  #
  # Returns a {Marker}.
  getMarker: (id) -> @defaultMarkerLayer.getMarker(id)

  # Public: Find markers conforming to the given parameters in the default
  # marker layer.
  #
  # Markers are sorted based on their position in the buffer. If two markers
  # start at the same position, the larger marker comes first.
  #
  # * `params` A hash of key-value pairs constraining the set of returned markers. You
  #   can query against custom marker properties by listing the desired
  #   key-value pairs here. In addition, the following keys are reserved and
  #   have special semantics:
  #   * `startPosition` Only include markers that start at the given {Point}.
  #   * `endPosition` Only include markers that end at the given {Point}.
  #   * `containsPoint` Only include markers that contain the given {Point}, inclusive.
  #   * `containsRange` Only include markers that contain the given {Range}, inclusive.
  #   * `startRow` Only include markers that start at the given row {Number}.
  #   * `endRow` Only include markers that end at the given row {Number}.
  #   * `intersectsRow` Only include markers that intersect the given row {Number}.
  #
  # Returns an {Array} of {Marker}s.
  findMarkers: (params) -> @defaultMarkerLayer.findMarkers(params)

  # Public: Get the number of markers in the default marker layer.
  #
  # Returns a {Number}.
  getMarkerCount: -> @defaultMarkerLayer.getMarkerCount()

  destroyMarker: (id) ->
    @getMarker(id)?.destroy()

  ###
  Section: History
  ###

  # Public: Undo the last operation. If a transaction is in progress, aborts it.
  undo: ->
    if pop = @history.popUndoStack()
      @applyChange(change) for change in pop.patch.getChanges()
      @restoreFromMarkerSnapshot(pop.snapshot)
      @emitMarkerChangeEvents(pop.snapshot)
      @emitDidChangeTextEvent(pop.patch)
      true
    else
      false

  # Public: Redo the last operation
  redo: ->
    if pop = @history.popRedoStack()
      @applyChange(change) for change in pop.patch.getChanges()
      @restoreFromMarkerSnapshot(pop.snapshot)
      @emitMarkerChangeEvents(pop.snapshot)
      @emitDidChangeTextEvent(pop.patch)
      true
    else
      false

  # Public: Batch multiple operations as a single undo/redo step.
  #
  # Any group of operations that are logically grouped from the perspective of
  # undoing and redoing should be performed in a transaction. If you want to
  # abort the transaction, call {::abortTransaction} to terminate the function's
  # execution and revert any changes performed up to the abortion.
  #
  # * `groupingInterval` (optional) The {Number} of milliseconds for which this
  #   transaction should be considered 'open for grouping' after it begins. If a
  #   transaction with a positive `groupingInterval` is committed while the previous
  #   transaction is still open for grouping, the two transactions are merged with
  #   respect to undo and redo.
  # * `fn` A {Function} to call inside the transaction.
  transact: (groupingInterval, fn) ->
    if typeof groupingInterval is 'function'
      fn = groupingInterval
      groupingInterval = 0

    checkpointBefore = @history.createCheckpoint(@createMarkerSnapshot(), true)

    try
      @transactCallDepth++
      result = fn()
    catch exception
      @revertToCheckpoint(checkpointBefore, true)
      throw exception unless exception instanceof TransactionAbortedError
      return
    finally
      @transactCallDepth--

    endMarkerSnapshot = @createMarkerSnapshot()
    compactedChanges = @history.groupChangesSinceCheckpoint(checkpointBefore, endMarkerSnapshot, true)
    @history.applyGroupingInterval(groupingInterval)
    @emitMarkerChangeEvents(endMarkerSnapshot)
    @emitDidChangeTextEvent(compactedChanges)
    result

  abortTransaction: ->
    throw new TransactionAbortedError("Transaction aborted.")

  # Public: Clear the undo stack.
  clearUndoStack: -> @history.clearUndoStack()

  # Public: Create a pointer to the current state of the buffer for use
  # with {::revertToCheckpoint} and {::groupChangesSinceCheckpoint}.
  #
  # Returns a checkpoint value.
  createCheckpoint: ->
    @history.createCheckpoint(@createMarkerSnapshot(), false)

  # Public: Revert the buffer to the state it was in when the given
  # checkpoint was created.
  #
  # The redo stack will be empty following this operation, so changes since the
  # checkpoint will be lost. If the given checkpoint is no longer present in the
  # undo history, no changes will be made to the buffer and this method will
  # return `false`.
  #
  # Returns a {Boolean} indicating whether the operation succeeded.
  revertToCheckpoint: (checkpoint) ->
    if truncated = @history.truncateUndoStack(checkpoint)
      @applyChange(change) for change in truncated.patch.getChanges()
      @restoreFromMarkerSnapshot(truncated.snapshot)
      @emitter.emit 'did-update-markers'
      @emitDidChangeTextEvent(truncated.patch)
      true
    else
      false

  # Public: Group all changes since the given checkpoint into a single
  # transaction for purposes of undo/redo.
  #
  # If the given checkpoint is no longer present in the undo history, no
  # grouping will be performed and this method will return `false`.
  #
  # Returns a {Boolean} indicating whether the operation succeeded.
  groupChangesSinceCheckpoint: (checkpoint) ->
    @history.groupChangesSinceCheckpoint(checkpoint, @createMarkerSnapshot(), false)

  ###
  Section: Search And Replace
  ###

  # Public: Scan regular expression matches in the entire buffer, calling the
  # given iterator function on each match.
  #
  # If you're programmatically modifying the results, you may want to try
  # {::backwardsScan} to avoid tripping over your own changes.
  #
  # * `regex` A {RegExp} to search for.
  # * `iterator` A {Function} that's called on each match with an {Object}
  #   containing the following keys:
  #   * `match` The current regular expression match.
  #   * `matchText` A {String} with the text of the match.
  #   * `range` The {Range} of the match.
  #   * `stop` Call this {Function} to terminate the scan.
  #   * `replace` Call this {Function} with a {String} to replace the match.
  scan: (regex, iterator) ->
    @scanInRange regex, @getRange(), (result) =>
      result.lineText = @lineForRow(result.range.start.row)
      result.lineTextOffset = 0
      iterator(result)

  # Public: Scan regular expression matches in the entire buffer in reverse
  # order, calling the given iterator function on each match.
  #
  # * `regex` A {RegExp} to search for.
  # * `iterator` A {Function} that's called on each match with an {Object}
  #   containing the following keys:
  #   * `match` The current regular expression match.
  #   * `matchText` A {String} with the text of the match.
  #   * `range` The {Range} of the match.
  #   * `stop` Call this {Function} to terminate the scan.
  #   * `replace` Call this {Function} with a {String} to replace the match.
  backwardsScan: (regex, iterator) ->
    @backwardsScanInRange regex, @getRange(), (result) =>
      result.lineText = @lineForRow(result.range.start.row)
      result.lineTextOffset = 0
      iterator(result)

  # Public: Scan regular expression matches in a given range , calling the given
  # iterator function on each match.
  #
  # * `regex` A {RegExp} to search for.
  # * `range` A {Range} in which to search.
  # * `iterator` A {Function} that's called on each match with an {Object}
  #   containing the following keys:
  #   * `match` The current regular expression match.
  #   * `matchText` A {String} with the text of the match.
  #   * `range` The {Range} of the match.
  #   * `stop` Call this {Function} to terminate the scan.
  #   * `replace` Call this {Function} with a {String} to replace the match.
  scanInRange: (regex, range, iterator, reverse=false) ->
    range = @clipRange(range)
    global = regex.global
    flags = "gm"
    flags += "i" if regex.ignoreCase
    regex = new RegExp(regex.source, flags)

    startIndex = @characterIndexForPosition(range.start)
    endIndex = @characterIndexForPosition(range.end)

    if reverse
      matches = new MatchIterator.Backwards(@getText(), regex, startIndex, endIndex, @backwardsScanChunkSize)
    else
      matches = new MatchIterator.Forwards(@getText(), regex, startIndex, endIndex)

    lengthDelta = 0
    until (next = matches.next()).done
      match = next.value
      callbackArgument = new SearchCallbackArgument(this, match, lengthDelta)
      iterator(callbackArgument)
      lengthDelta += callbackArgument.getReplacementDelta() unless reverse

      break unless global and callbackArgument.keepLooping()
    return

  # Public: Scan regular expression matches in a given range in reverse order,
  # calling the given iterator function on each match.
  #
  # * `regex` A {RegExp} to search for.
  # * `range` A {Range} in which to search.
  # * `iterator` A {Function} that's called on each match with an {Object}
  #   containing the following keys:
  #   * `match` The current regular expression match.
  #   * `matchText` A {String} with the text of the match.
  #   * `range` The {Range} of the match.
  #   * `stop` Call this {Function} to terminate the scan.
  #   * `replace` Call this {Function} with a {String} to replace the match.
  backwardsScanInRange: (regex, range, iterator) ->
    @scanInRange regex, range, iterator, true

  # Public: Replace all regular expression matches in the entire buffer.
  #
  # * `regex` A {RegExp} representing the matches to be replaced.
  # * `replacementText` A {String} representing the text to replace each match.
  #
  # Returns a {Number} representing the number of replacements made.
  replace: (regex, replacementText) ->
    doSave = !@isModified()
    replacements = 0

    @transact =>
      @scan regex, ({matchText, replace}) ->
        replace(matchText.replace(regex, replacementText))
        replacements++

    @save() if doSave

    replacements

  ###
  Section: Buffer Range Details
  ###

  # Public: Get the range spanning from `[0, 0]` to {::getEndPosition}.
  #
  # Returns a {Range}.
  getRange: ->
    new Range(@getFirstPosition(), @getEndPosition())

  # Public: Get the number of lines in the buffer.
  #
  # Returns a {Number}.
  getLineCount: ->
    @lines.length

  # Public: Get the last 0-indexed row in the buffer.
  #
  # Returns a {Number}.
  getLastRow: ->
    @getLineCount() - 1

  # Public: Get the first position in the buffer, which is always `[0, 0]`.
  #
  # Returns a {Point}.
  getFirstPosition: ->
    new Point(0, 0)

  # Public: Get the maximal position in the buffer, where new text would be
  # appended.
  #
  # Returns a {Point}.
  getEndPosition: ->
    lastRow = @getLastRow()
    new Point(lastRow, @lineLengthForRow(lastRow))

  # Public: Get the length of the buffer in characters.
  #
  # Returns a {Number}.
  getMaxCharacterIndex: ->
    @offsetIndex.totalTo(Infinity, 'rows').characters

  # Public: Get the range for the given row
  #
  # * `row` A {Number} representing a 0-indexed row.
  # * `includeNewline` A {Boolean} indicating whether or not to include the
  #   newline, which results in a range that extends to the start
  #   of the next line.
  #
  # Returns a {Range}.
  rangeForRow: (row, includeNewline) ->
    row = Math.max(row, 0)
    row = Math.min(row, @getLastRow())

    if includeNewline and row < @getLastRow()
      new Range(new Point(row, 0), new Point(row + 1, 0))
    else
      new Range(new Point(row, 0), new Point(row, @lineLengthForRow(row)))

  # Public: Convert a position in the buffer in row/column coordinates to an
  # absolute character offset, inclusive of line ending characters.
  #
  # The position is clipped prior to translating.
  #
  # * `position` A {Point}.
  #
  # Returns a {Number}.
  characterIndexForPosition: (position) ->
    {row, column} = @clipPosition(Point.fromObject(position))

    if row < 0 or row > @getLastRow() or column < 0 or column > @lineLengthForRow(row)
      throw new Error("Position #{position} is invalid")

    {characters} = @offsetIndex.totalTo(row, 'rows')
    characters + column

  # Public: Convert an absolute character offset, inclusive of newlines, to a
  # position in the buffer in row/column coordinates.
  #
  # The offset is clipped prior to translating.
  #
  # * `offset` A {Number}.
  #
  # Returns a {Point}.
  positionForCharacterIndex: (offset) ->
    offset = Math.max(0, offset)
    offset = Math.min(@getMaxCharacterIndex(), offset)

    {rows, characters} = @offsetIndex.totalTo(offset, 'characters')
    if rows > @getLastRow()
      @getEndPosition()
    else
      new Point(rows, offset - characters)

  # Public: Clip the given range so it starts and ends at valid positions.
  #
  # For example, the position `[1, 100]` is out of bounds if the line at row 1 is
  # only 10 characters long, and it would be clipped to `(1, 10)`.
  #
  # * `range` A {Range} or range-compatible {Array} to clip.
  #
  # Returns the given {Range} if it is already in bounds, or a new clipped
  # {Range} if the given range is out-of-bounds.
  clipRange: (range) ->
    range = Range.fromObject(range)
    start = @clipPosition(range.start)
    end = @clipPosition(range.end)
    if range.start.isEqual(start) and range.end.isEqual(end)
      range
    else
      new Range(start, end)

  # Public: Clip the given point so it is at a valid position in the buffer.
  #
  # For example, the position (1, 100) is out of bounds if the line at row 1 is
  # only 10 characters long, and it would be clipped to (1, 10)
  #
  # * `position` A {Point} or point-compatible {Array}.
  #
  # Returns a new {Point} if the given position is invalid, otherwise returns
  # the given position.
  clipPosition: (position, options) ->
    position = Point.fromObject(position)
    Point.assertValid(position)
    {row, column} = position
    if row < 0
      @getFirstPosition()
    else if row > @getLastRow()
      @getEndPosition()
    else if column < 0
      Point(row, 0)
    else if column >= @lineLengthForRow(row)
      if options?.clipDirection is 'forward' and row < @getLastRow()
        Point(row + 1, 0)
      else
        Point(row, @lineLengthForRow(row))
    else
      position

  ###
  Section: Buffer Operations
  ###

  # Public: Save the buffer.
  save: (options) ->
    @saveAs(@getPath(), options)

  # Public: Save the buffer at a specific path.
  #
  # * `filePath` The path to save at.
  saveAs: (filePath, options) ->
    unless filePath then throw new Error("Can't save buffer with no file path")

    @emitter.emit 'will-save', {path: filePath}
    @setPath(filePath)

    if options?.backup
      backupFilePath = @backUpFileContentsBeforeWriting()

    try
      @file.writeSync(@getText())
      if backupFilePath?
        @removeBackupFileAfterWriting(backupFilePath)
    catch error
      if backupFilePath?
        fs.writeFileSync(filePath, fs.readFileSync(backupFilePath))
      throw error

    @cachedDiskContents = @getText()
    @conflict = false
    @emitModifiedStatusChanged(false)
    @emitter.emit 'did-save', {path: filePath}

  # Public: Reload the buffer's contents from disk.
  #
  # Sets the buffer's content to the cached disk contents
  reload: (clearHistory=false) ->
    @emitter.emit 'will-reload'
    if clearHistory
      @clearUndoStack()
      @setTextInRange(@getRange(), @cachedDiskContents ? "", normalizeLineEndings: false, undo: 'skip')
    else
      @setTextViaDiff(@cachedDiskContents)
    @emitModifiedStatusChanged(false)
    @emitter.emit 'did-reload'

  # Rereads the contents of the file, and stores them in the cache.
  updateCachedDiskContentsSync: ->
    @cachedDiskContents = @file?.readSync() ? ""

  # Rereads the contents of the file, and stores them in the cache.
  #
  # * `flushCache` (optional) {Boolean} flush option to pass through to
  #                {File::read} (default: false).
  # * `callback`   (optional) {Function} to call after the cached contents have
  #                been updated.
  updateCachedDiskContents: (flushCache=false, callback) ->
    if @file?
      promise = @file.read(flushCache)
    else
      promise = Promise.resolve("")

    promise.then (contents) =>
      @cachedDiskContents = contents
      callback?()

  backUpFileContentsBeforeWriting: ->
    return unless @file.existsSync()

    backupFilePath = @getPath() + '~'

    maxTildes = 10
    while fs.existsSync(backupFilePath)
      if --maxTildes is 0
        throw new Error("Can't create a backup file for #{@getPath()} because files already exist at every candidate path.")
      backupFilePath += '~'

    backupFD = fs.openSync(backupFilePath, 'w')
    fs.writeSync(backupFD, @file.readSync())

    # Ensure backup file contents are really on disk before proceeding
    fs.fdatasyncSync(backupFD)
    fs.closeSync(backupFD)

    # Ensure backup file directory entry is really on disk before proceeding
    #
    # Windows doesn't support syncing on directories so we'll just have to live
    # with less safety on that platform.
    unless process.platform is 'win32'
      try
        backupDirectoryFD = fs.openSync(path.dirname(backupFilePath), 'r')
        fs.fdatasyncSync(backupDirectoryFD)
        fs.closeSync(backupDirectoryFD)
      catch error
        console.warn("Non-fatal error syncing parent directory of backup file #{backupFilePath}")

    backupFilePath

  removeBackupFileAfterWriting: (backupFilePath) ->
    # Ensure new file contents are really on disk before proceeding
    fd = fs.openSync(@getPath(), 'a')
    fs.fdatasyncSync(fd)
    fs.closeSync(fd)

    fs.removeSync(backupFilePath)

  ###
  Section: Display Layers
  ###

  addDisplayLayer: (params) ->
    new DisplayLayer(this, params)

  ###
  Section: Private Utility Methods
  ###

  loadSync: ->
    @updateCachedDiskContentsSync()
    @finishLoading()

  load: ->
    @updateCachedDiskContents().then => @finishLoading()

  finishLoading: ->
    if @isAlive()
      @loaded = true
      if @digestWhenLastPersisted is @file?.getDigestSync()
        @emitModifiedStatusChanged(@isModified())
      else
        @reload(true)
    this

  destroy: ->
    unless @destroyed
      @cancelStoppedChangingTimeout()
      @fileSubscriptions?.dispose()
      @destroyed = true
      @emitter.emit 'did-destroy'

  isAlive: -> not @destroyed

  isDestroyed: -> @destroyed

  isRetained: -> @refcount > 0

  retain: ->
    @refcount++
    this

  release: ->
    @refcount--
    @destroy() unless @isRetained()
    this

  subscribeToFile: ->
    @fileSubscriptions?.dispose()
    @fileSubscriptions = new CompositeDisposable

    @fileSubscriptions.add @file.onDidChange =>
      @conflict = true if @isModified()
      previousContents = @cachedDiskContents

      # Synchrounously update the disk contents because the {File} has already cached them. If the
      # contents updated asynchrounously multiple `conflict` events could trigger for the same disk
      # contents.
      @updateCachedDiskContentsSync()
      return if previousContents == @cachedDiskContents

      if @conflict
        @emitter.emit 'did-conflict'
      else
        @reload()

    @fileSubscriptions.add @file.onDidDelete =>
      modified = @getText() != @cachedDiskContents
      @wasModifiedBeforeRemove = modified
      @emitter.emit 'did-delete'
      if modified
        @updateCachedDiskContents()
      else
        @destroy()

    @fileSubscriptions.add @file.onDidRename =>
      @emitter.emit 'did-change-path', @getPath()

    @fileSubscriptions.add @file.onWillThrowWatchError (errorObject) =>
      @emitter.emit 'will-throw-watch-error', errorObject

  createMarkerSnapshot: ->
    snapshot = {}
    for markerLayerId, markerLayer of @markerLayers
      if markerLayer.maintainHistory
        snapshot[markerLayerId] = markerLayer.createSnapshot()
    snapshot

  restoreFromMarkerSnapshot: (snapshot) ->
    for markerLayerId, layerSnapshot of snapshot
      @markerLayers[markerLayerId]?.restoreFromSnapshot(layerSnapshot)

  emitMarkerChangeEvents: (snapshot) ->
    for markerLayerId, markerLayer of @markerLayers
      markerLayer.emitChangeEvents(snapshot?[markerLayerId])

  emitDidChangeTextEvent: (patch) ->
    return if @transactCallDepth isnt 0

    @emitter.emit 'did-change-text', {changes: Object.freeze(normalizePatchChanges(patch.getChanges()))}
    @patchesSinceLastStoppedChangingEvent.push(patch)
    @scheduleDidStopChangingEvent()

  # Identifies if the buffer belongs to multiple editors.
  #
  # For example, if the {EditorView} was split.
  #
  # Returns a {Boolean}.
  hasMultipleEditors: -> @refcount > 1

  cancelStoppedChangingTimeout: ->
    clearTimeout(@stoppedChangingTimeout) if @stoppedChangingTimeout

  scheduleDidStopChangingEvent: ->
    @cancelStoppedChangingTimeout()
    stoppedChangingCallback = =>
      @stoppedChangingTimeout = null
      modifiedStatus = @isModified()
      @emitter.emit 'did-stop-changing', {changes: Object.freeze(normalizePatchChanges(Patch.compose(@patchesSinceLastStoppedChangingEvent).getChanges()))}
      @patchesSinceLastStoppedChangingEvent = []
      @emitModifiedStatusChanged(modifiedStatus)
    @stoppedChangingTimeout = setTimeout(stoppedChangingCallback, @stoppedChangingDelay)

  emitModifiedStatusChanged: (modifiedStatus) ->
    return if modifiedStatus is @previousModifiedStatus
    @previousModifiedStatus = modifiedStatus
    @emitter.emit 'did-change-modified', modifiedStatus

  logLines: (start=0, end=@getLastRow())->
    for row in [start..end]
      line = @lineForRow(row)
      console.log row, line, line.length
    return

  ###
  Section: Private History Delegate Methods
  ###

  invertChange: (change) ->
    Object.freeze({
      oldRange: change.newRange
      newRange: change.oldRange
      oldText: change.newText
      newText: change.oldText
    })

  serializeChange: (change) ->
    {
      oldRange: change.oldRange.serialize()
      newRange: change.newRange.serialize()
      oldText: change.oldText
      newText: change.newText
    }

  deserializeChange: (change) ->
    {
      oldRange: Range.deserialize(change.oldRange)
      newRange: Range.deserialize(change.newRange)
      oldText: change.oldText
      newText: change.newText
    }

  serializeSnapshot: (snapshot, options) ->
    return unless options.markerLayers

    MarkerLayer.serializeSnapshot(snapshot)

  deserializeSnapshot: (snapshot) ->
    MarkerLayer.deserializeSnapshot(snapshot)

  ###
  Section: Private MarkerLayer Delegate Methods
  ###

  markerLayerDestroyed: (markerLayer) ->
    delete @markerLayers[markerLayer.id]

  markerCreated: (layer, marker) ->
    if layer is @defaultMarkerLayer
      @emitter.emit 'did-create-marker', marker

  markersUpdated: (layer) ->
    if layer is @defaultMarkerLayer
      @emitter.emit 'did-update-markers'

  getNextMarkerId: -> @nextMarkerId++<|MERGE_RESOLUTION|>--- conflicted
+++ resolved
@@ -7,18 +7,13 @@
 path = require 'path'
 crypto = require 'crypto'
 Patch = require 'atom-patch'
-
 Point = require './point'
 Range = require './range'
 History = require './history'
 MarkerLayer = require './marker-layer'
 MatchIterator = require './match-iterator'
-<<<<<<< HEAD
 DisplayLayer = require './display-layer'
-{spliceArray, newlineRegex} = require './helpers'
-=======
 {spliceArray, newlineRegex, normalizePatchChanges} = require './helpers'
->>>>>>> 08d83254
 
 class SearchCallbackArgument
   Object.defineProperty @::, "range",
