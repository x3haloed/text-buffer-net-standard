--- conflicted
+++ resolved
@@ -58,11 +58,10 @@
         simulateReload()
 
         expect(atom.workspaceView.getEditorViews().length).toBe 4
-<<<<<<< HEAD
-        editorView1 = atom.workspaceView.panes.find('.row > .pane .editor:eq(0)').view()
-        editorView3 = atom.workspaceView.panes.find('.row > .pane .editor:eq(1)').view()
-        editorView2 = atom.workspaceView.panes.find('.row > .column > .pane .editor:eq(0)').view()
-        editorView4 = atom.workspaceView.panes.find('.row > .column > .pane .editor:eq(1)').view()
+        editorView1 = atom.workspaceView.panes.find('.pane-row > .pane .editor:eq(0)').view()
+        editorView3 = atom.workspaceView.panes.find('.pane-row > .pane .editor:eq(1)').view()
+        editorView2 = atom.workspaceView.panes.find('.pane-row > .pane-column > .pane .editor:eq(0)').view()
+        editorView4 = atom.workspaceView.panes.find('.pane-row > .pane-column > .pane .editor:eq(1)').view()
 
         expect(editorView1.getEditor().getPath()).toBe atom.project.resolve('a')
         expect(editorView2.getEditor().getPath()).toBe atom.project.resolve('b')
@@ -70,19 +69,6 @@
         expect(editorView3.getEditor().getCursorScreenPosition()).toEqual [2, 4]
         expect(editorView4.getEditor().getPath()).toBe atom.project.resolve('../sample.txt')
         expect(editorView4.getEditor().getCursorScreenPosition()).toEqual [0, 2]
-=======
-        editor1 = atom.workspaceView.panes.find('.pane-row > .pane .editor:eq(0)').view()
-        editor3 = atom.workspaceView.panes.find('.pane-row > .pane .editor:eq(1)').view()
-        editor2 = atom.workspaceView.panes.find('.pane-row > .pane-column > .pane .editor:eq(0)').view()
-        editor4 = atom.workspaceView.panes.find('.pane-row > .pane-column > .pane .editor:eq(1)').view()
-
-        expect(editor1.getPath()).toBe atom.project.resolve('a')
-        expect(editor2.getPath()).toBe atom.project.resolve('b')
-        expect(editor3.getPath()).toBe atom.project.resolve('../sample.js')
-        expect(editor3.getCursorScreenPosition()).toEqual [2, 4]
-        expect(editor4.getPath()).toBe atom.project.resolve('../sample.txt')
-        expect(editor4.getCursorScreenPosition()).toEqual [0, 2]
->>>>>>> 08716fd8
 
         # ensure adjust pane dimensions is called
         expect(editorView1.width()).toBeGreaterThan 0
