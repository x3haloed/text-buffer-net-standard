const Random = require('random-seed')
const dedent = require('dedent')
const TextBuffer = require('../src/text-buffer')
const Point = require('../src/point')
const Range = require('../src/range')
const {buildRandomLines, getRandomBufferRange} = require('./helpers/random')
const SAMPLE_TEXT = require('./helpers/sample-text')
const TestLanguageMode = require('./helpers/test-language-mode')

const EOL_INVISIBLE = '¬'
const CR_INVISIBLE = '¤'
const LINE_ENDING_INVISIBLES_REGEXP = new RegExp(`${CR_INVISIBLE}?${EOL_INVISIBLE}?$`)

describe('DisplayLayer', () => {
  beforeEach(() => {
    jasmine.addCustomEqualityTester(require('underscore-plus').isEqual)
  })

  describe('copy()', () => {
    it('creates a new DisplayLayer having the same settings', () => {
      const buffer = new TextBuffer({
        text: SAMPLE_TEXT
      })

      const displayLayer1 = buffer.addDisplayLayer({
        invisibles: {
          eol: 'X'
        },
        tabLength: 3,
        softWrapColumn: 20,
        softWrapHangingIndent: 2,
        showIndentGuides: true,
        foldCharacter: 'Y',
        atomicSoftTabs: false,
        ratioForCharacter: () => 3,
        isWrapBoundary: () => false
      })

      displayLayer1.foldBufferRange(Range(Point(0, 1), Point(1, 1)))
      const displayLayer2 = displayLayer1.copy()
      expect(displayLayer2.getText()).toBe(displayLayer1.getText())
      expect(displayLayer2.foldsMarkerLayer.getMarkers().length).toBe(displayLayer1.foldsMarkerLayer.getMarkers().length)
      expect(displayLayer2.invisibles).toEqual(displayLayer1.invisibles)
      expect(displayLayer2.tabLength).toEqual(displayLayer1.tabLength)
      expect(displayLayer2.softWrapColumn).toEqual(displayLayer1.softWrapColumn)
      expect(displayLayer2.softWrapHangingIndent).toEqual(displayLayer1.softWrapHangingIndent)
      expect(displayLayer2.showIndentGuides).toEqual(displayLayer1.showIndentGuides)
      expect(displayLayer2.foldCharacter).toEqual(displayLayer1.foldCharacter)
      expect(displayLayer2.atomicSoftTabs).toEqual(displayLayer1.atomicSoftTabs)
      expect(displayLayer2.ratioForCharacter).toBe(displayLayer1.ratioForCharacter)
      expect(displayLayer2.isWrapBoundary).toBe(displayLayer1.isWrapBoundary)
    })
  })

  describe('reset()', () => {
    it('updates the screen lines to reflect the new parameters', () => {
      const buffer = new TextBuffer({text: 'abc def\nghi jkl\nmno pqr'})
      const displayLayer = buffer.addDisplayLayer({})
      expect(displayLayer.translateScreenPosition(Point(1, 3))).toEqual(Point(1, 3))

      displayLayer.reset({softWrapColumn: 4})
      expect(displayLayer.translateScreenPosition(Point(1, 3))).toEqual(Point(0, 7))
    })

    it('resets the rightmost screen position', () => {
      const buffer = new TextBuffer({text: 'abc def\nghi jkl\nmnopqrst'})
      const displayLayer = buffer.addDisplayLayer({softWrapColumn: 5})
      expect(displayLayer.getApproximateRightmostScreenPosition()).toEqual(Point(0, 0))
      expect(displayLayer.getRightmostScreenPosition()).toEqual(Point(4, 5))

      displayLayer.reset({softWrapColumn: 4})
      expect(displayLayer.getApproximateRightmostScreenPosition()).toEqual(Point(0, 0))
      expect(displayLayer.getRightmostScreenPosition()).toEqual(Point(0, 4))
    })
  })

  describe('destroy', function () {
    it('does not throw exceptions when queried after destruction', function () {
      const buffer = new TextBuffer({text: 'hi'})

      const displayLayer = buffer.addDisplayLayer({})

      displayLayer.destroy()

      expect(displayLayer.isDestroyed()).toBe(true)
      expect(displayLayer.getText()).toBe('hi')
      expect(displayLayer.translateScreenPosition(Point(0, 0))).toEqual(Point(0, 0))
    })
  })

  describe('hard tabs', () => {
    it('expands hard tabs to their tab stops', () => {
      const buffer = new TextBuffer({
        text: '\ta\tbc\tdef\tg\nh\t\ti'
      })

      const displayLayer = buffer.addDisplayLayer({
        tabLength: 4
      })

      expect(displayLayer.getText()).toBe('    a   bc  def g\nh       i')

      expectTokenBoundaries(displayLayer, [
        {text: '    ', close: [], open: ['hard-tab leading-whitespace']},
        {text: 'a', close: ['hard-tab leading-whitespace'], open: []},
        {text: '   ', close: [], open: ['hard-tab']},
        {text: 'bc', close: ['hard-tab'], open: []},
        {text: '  ', close: [], open: ['hard-tab']},
        {text: 'def', close: ['hard-tab'], open: []},
        {text: ' ', close: [], open: ['hard-tab']},
        {text: 'g', close: ['hard-tab'], open: []},
        {text: 'h', close: [], open: []},
        {text: '   ', close: [], open: ['hard-tab']},
        {text: '    ', close: ['hard-tab'], open: ['hard-tab']},
        {text: 'i', close: ['hard-tab'], open: []}
      ])

      expectPositionTranslations(displayLayer, [
        [Point(0, 0), Point(0, 0)],
        [Point(0, 1), [Point(0, 0), Point(0, 1)]],
        [Point(0, 2), [Point(0, 0), Point(0, 1)]],
        [Point(0, 3), [Point(0, 0), Point(0, 1)]],
        [Point(0, 4), Point(0, 1)],
        [Point(0, 5), Point(0, 2)],
        [Point(0, 6), [Point(0, 2), Point(0, 3)]],
        [Point(0, 7), [Point(0, 2), Point(0, 3)]],
        [Point(0, 8), Point(0, 3)],
        [Point(0, 9), Point(0, 4)],
        [Point(0, 10), Point(0, 5)],
        [Point(0, 11), [Point(0, 5), Point(0, 6)]],
        [Point(0, 12), Point(0, 6)],
        [Point(0, 13), Point(0, 7)],
        [Point(0, 14), Point(0, 8)],
        [Point(0, 15), Point(0, 9)],
        [Point(0, 16), Point(0, 10)],
        [Point(0, 17), Point(0, 11)],
        [Point(0, 18), [Point(0, 11), Point(1, 0)]],
        [Point(1, 0), Point(1, 0)],
        [Point(1, 1), Point(1, 1)],
        [Point(1, 2), [Point(1, 1), Point(1, 2)]],
        [Point(1, 3), [Point(1, 1), Point(1, 2)]],
        [Point(1, 4), Point(1, 2)],
        [Point(1, 5), [Point(1, 2), Point(1, 3)]],
        [Point(1, 2), [Point(1, 1), Point(1, 2)]],
        [Point(1, 3), [Point(1, 1), Point(1, 2)]],
        [Point(1, 4), Point(1, 2)],
        [Point(1, 5), [Point(1, 2), Point(1, 3)]],
        [Point(1, 6), [Point(1, 2), Point(1, 3)]],
        [Point(1, 7), [Point(1, 2), Point(1, 3)]],
        [Point(1, 8), Point(1, 3)]
      ])
    })

    it('expands hard tabs on soft-wrapped line segments', function () {
      const buffer = new TextBuffer({
        text: '  abcdef\tgh\tijk'
      })

      const displayLayer = buffer.addDisplayLayer({
        tabLength: 4,
        softWrapColumn: 8
      })

      expectPositionTranslations(displayLayer, [
        [Point(1, 2), Point(0, 8)],
        [Point(1, 0), [Point(0, 7), Point(0, 8)]],
        [Point(1, 1), [Point(0, 7), Point(0, 8)]],
        [Point(1, 2), Point(0, 8)],
        [Point(1, 3), [Point(0, 8), Point(0, 9)]],
        [Point(1, 4), Point(0, 9)],
        [Point(1, 5), Point(0, 10)],
        [Point(1, 6), Point(0, 11)],
        [Point(1, 7), [Point(0, 11), Point(0, 12)]],
        [Point(2, 0), [Point(0, 11), Point(0, 12)]],
        [Point(2, 1), [Point(0, 11), Point(0, 12)]],
        [Point(2, 2), Point(0, 12)],
        [Point(2, 3), Point(0, 13)]
      ])
    })

    it('expands hard tabs on lines with folds', function () {
      const buffer = new TextBuffer({
        text: 'a\tbc\ndefg\thij\tk\nlm\tn'
      })

      const displayLayer = buffer.addDisplayLayer({
        tabLength: 4
      })

      displayLayer.foldBufferRange(Range(Point(0, 3), Point(1, 3)))
      displayLayer.foldBufferRange(Range(Point(1, 3), Point(1, 6)))
      displayLayer.foldBufferRange(Range(Point(1, 10), Point(2, 2)))

      expect(displayLayer.getText()).toBe('a   b⋯⋯ij   k⋯  n')

      expectPositionTranslations(displayLayer, [
        [Point(0, 6), Point(1, 3)],
        [Point(0, 7), Point(1, 6)],
        [Point(0, 8), Point(1, 7)],
        [Point(0, 9), Point(1, 8)],
        [Point(0, 10), [Point(1, 8), Point(1, 9)]],
        [Point(0, 11), [Point(1, 8), Point(1, 9)]],
        [Point(0, 12), Point(1, 9)],
        [Point(0, 13), Point(1, 10)],
        [Point(0, 14), Point(2, 2)],
        [Point(0, 15), [Point(2, 2), Point(2, 3)]],
        [Point(0, 16), Point(2, 3)],
        [Point(0, 17), Point(2, 4)]
      ])
    })
  })

  describe('soft tabs', () => {
    it('breaks leading whitespace into atomic units corresponding to the tab length', () => {
      const buffer = new TextBuffer({
        text: '          a\n     \n      \t  '
      })

      const displayLayer = buffer.addDisplayLayer({
        tabLength: 4,

        invisibles: {
          space: '•'
        }
      })

      expect(displayLayer.getText()).toBe('••••••••••a\n•••••\n••••••  ••')

      expectPositionTranslations(displayLayer, [
        [Point(0, 0), Point(0, 0)],
        [Point(0, 1), [Point(0, 0), Point(0, 4)]],
        [Point(0, 2), [Point(0, 0), Point(0, 4)]],
        [Point(0, 3), [Point(0, 0), Point(0, 4)]],
        [Point(0, 4), Point(0, 4)],
        [Point(0, 5), [Point(0, 4), Point(0, 8)]],
        [Point(0, 6), [Point(0, 4), Point(0, 8)]],
        [Point(0, 7), [Point(0, 4), Point(0, 8)]],
        [Point(0, 8), Point(0, 8)],
        [Point(1, 0), Point(1, 0)],
        [Point(1, 1), [Point(1, 0), Point(1, 4)]],
        [Point(1, 2), [Point(1, 0), Point(1, 4)]],
        [Point(1, 3), [Point(1, 0), Point(1, 4)]],
        [Point(1, 4), Point(1, 4)],
        [Point(1, 5), Point(1, 5)],
        [Point(2, 0), Point(2, 0)],
        [Point(2, 1), [Point(2, 0), Point(2, 4)]],
        [Point(2, 2), [Point(2, 0), Point(2, 4)]],
        [Point(2, 3), [Point(2, 0), Point(2, 4)]],
        [Point(2, 4), Point(2, 4)],
        [Point(2, 5), Point(2, 5)],
        [Point(2, 6), Point(2, 6)],
        [Point(2, 7), [Point(2, 6), Point(2, 7)]],
        [Point(2, 8), Point(2, 7)],
        [Point(2, 9), Point(2, 8)],
        [Point(2, 10), Point(2, 9)]
      ])
    })

    it('does not treat soft tabs as atomic if the atomicSoftTabs option is false', () => {
      const buffer = new TextBuffer({
        text: '    a\n        b'
      })

      const displayLayer = buffer.addDisplayLayer({
        tabLength: 4,
        atomicSoftTabs: false
      })

      expect(displayLayer.clipScreenPosition([0, 2])).toEqual([0, 2])
      expect(displayLayer.clipScreenPosition([1, 6])).toEqual([1, 6])

      expect(displayLayer.translateBufferPosition([0, 2])).toEqual([0, 2])
      expect(displayLayer.translateBufferPosition([1, 6])).toEqual([1, 6])
    })
  })

  describe('paired characters', () => {
    it('treats paired characters as atomic units', () => {
      const buffer = new TextBuffer({
        text: 'abc🐲def'
      })

      const displayLayer = buffer.addDisplayLayer()

      expectPositionTranslations(displayLayer, [
        [Point(0, 0), Point(0, 0)],
        [Point(0, 1), Point(0, 1)],
        [Point(0, 2), Point(0, 2)],
        [Point(0, 3), Point(0, 3)],
        [Point(0, 4), [Point(0, 3), Point(0, 5)]],
        [Point(0, 5), Point(0, 5)],
        [Point(0, 6), Point(0, 6)],
        [Point(0, 7), Point(0, 7)],
        [Point(0, 8), Point(0, 8)]
      ])
    })

    it("doesn't soft wrap when the wrap boundary is between two paired characters", () => {
      const buffer = new TextBuffer({
        text: 'abcde🐲fghij'
      })

      const displayLayer = buffer.addDisplayLayer({
        softWrapColumn: 6
      })

      expect(JSON.stringify(displayLayer.getText())).toBe(JSON.stringify('abcde🐲\nfghij'))
    })
  })

  describe('folds', () => {
    it('allows single folds to be created and destroyed', () => {
      const buffer = new TextBuffer({
        text: SAMPLE_TEXT
      })

      const displayLayer = buffer.addDisplayLayer()
      const foldId = displayLayer.foldBufferRange([[4, 29], [7, 4]])

      expect(displayLayer.getText()).toBe(dedent`
        var quicksort = function () {
          var sort = function(items) {
            if (items.length <= 1) return items;
            var pivot = items.shift(), current, left = [], right = [];
            while(items.length > 0) {⋯}
            return sort(left).concat(pivot).concat(sort(right));
          };

          return sort(Array.apply(this, arguments));
        };
      `)

      expect(displayLayer.clipScreenPosition([4, 29], {
        clipDirection: 'forward'
      })).toEqual([4, 29])

      expect(displayLayer.translateScreenPosition([4, 29], {
        clipDirection: 'forward'
      })).toEqual([4, 29])

      displayLayer.destroyFold(foldId)
      expect(displayLayer.getText()).toBe(SAMPLE_TEXT)
    })

    it('allows folds that contain other folds to be created and destroyed', () => {
      const buffer = new TextBuffer({
        text: 'abcd\nefgh\nijkl\nmnop'
      })

      const displayLayer = buffer.addDisplayLayer()
      displayLayer.foldBufferRange([[1, 1], [1, 3]])
      displayLayer.foldBufferRange([[2, 1], [2, 3]])
      const outerFoldId = displayLayer.foldBufferRange([[0, 1], [3, 3]])
      expect(displayLayer.getText()).toBe('a⋯p')
      displayLayer.destroyFold(outerFoldId)
      expect(displayLayer.getText()).toBe('abcd\ne⋯h\ni⋯l\nmnop')
    })

    it('allows folds contained within other folds to be created and destroyed', () => {
      const buffer = new TextBuffer({
        text: 'abcd\nefgh\nijkl\nmnop'
      })

      const displayLayer = buffer.addDisplayLayer()
      displayLayer.foldBufferRange([[0, 1], [3, 3]])
      const innerFoldAId = displayLayer.foldBufferRange([[1, 1], [1, 3]])
      const innerFoldBId = displayLayer.foldBufferRange([[2, 1], [2, 3]])
      expect(displayLayer.getText()).toBe('a⋯p')
      displayLayer.destroyFold(innerFoldAId)
      expect(displayLayer.getText()).toBe('a⋯p')
      displayLayer.destroyFold(innerFoldBId)
      expect(displayLayer.getText()).toBe('a⋯p')
    })

    it('allows multiple buffer lines to be collapsed to a single screen line by successive folds', () => {
      const buffer = new TextBuffer({
        text: 'abc\ndef\nghi\nj'
      })

      const displayLayer = buffer.addDisplayLayer()

      displayLayer.foldBufferRange([[0, 1], [1, 1]])
      expect(displayLayer.getText()).toBe('a⋯ef\nghi\nj')

      displayLayer.foldBufferRange([[1, 2], [2, 1]])
      expect(displayLayer.getText()).toBe('a⋯e⋯hi\nj')

      displayLayer.foldBufferRange([[2, 2], [3, 0]])
      expect(displayLayer.getText()).toBe('a⋯e⋯h⋯j')
    })

    it('unions folded ranges when folds overlap', () => {
      const buffer = new TextBuffer({
        text: 'abc\ndef\nghi\njkl\nmno'
      })

      const displayLayer = buffer.addDisplayLayer()
      displayLayer.foldBufferRange([[0, 1], [1, 2]])
      const foldBId = displayLayer.foldBufferRange([[1, 1], [2, 2]])
      const foldCId = displayLayer.foldBufferRange([[2, 1], [3, 0]])
      const foldDId = displayLayer.foldBufferRange([[3, 0], [4, 0]])
      expect(displayLayer.getText()).toBe('a⋯⋯mno')
      displayLayer.destroyFold(foldCId)
      expect(displayLayer.getText()).toBe('a⋯i\n⋯mno')
      displayLayer.destroyFold(foldBId)
      expect(displayLayer.getText()).toBe('a⋯f\nghi\n⋯mno')
      displayLayer.destroyFold(foldDId)
      expect(displayLayer.getText()).toBe('a⋯f\nghi\njkl\nmno')
    })

    it('allows folds intersecting a buffer range to be destroyed', () => {
      const buffer = new TextBuffer({
        text: 'abc\ndef\nghi\nj'
      })

      const displayLayer = buffer.addDisplayLayer()
      displayLayer.foldBufferRange([[0, 1], [1, 2]])
      displayLayer.foldBufferRange([[1, 1], [2, 2]])
      displayLayer.foldBufferRange([[2, 1], [3, 0]])
      displayLayer.foldBufferRange([[2, 2], [3, 0]])
      expect(displayLayer.getText()).toBe('a⋯j')

      verifyChangeEvent(displayLayer, () => {
        displayLayer.destroyFoldsIntersectingBufferRange([[1, 1], [2, 1]])
      })

      expect(displayLayer.getText()).toBe('abc\ndef\ngh⋯j')
    })

    it('can destroy folds that contain an array of positions', () => {
      const buffer = new TextBuffer({
        text: 'abc\ndef\nghi\nj'
      })

      const displayLayer = buffer.addDisplayLayer()
      displayLayer.foldBufferRange([[0, 1], [1, 2]])
      displayLayer.foldBufferRange([[1, 1], [2, 2]])
      displayLayer.foldBufferRange([[2, 1], [3, 0]])
      displayLayer.foldBufferRange([[2, 2], [3, 0]])
      expect(displayLayer.getText()).toBe('a⋯j')

      // Exclude endpoints
      verifyChangeEvent(displayLayer, () => {
        displayLayer.destroyFoldsContainingBufferPositions([[1, 1], [2, 1]], true)
      })
      expect(displayLayer.getText()).toBe('abc\ndef\ng⋯j')

      // Include endpoints
      verifyChangeEvent(displayLayer, () => {
        displayLayer.destroyFoldsContainingBufferPositions([[2, 2]], false)
      })
      expect(displayLayer.getText()).toBe('abc\ndef\nghi\nj')

      // Clips before checking containment
      displayLayer.foldBufferRange([[3, 0], [3, 1]])
      expect(displayLayer.getText()).toBe('abc\ndef\nghi\n⋯')
      verifyChangeEvent(displayLayer, () => {
        displayLayer.destroyFoldsContainingBufferPositions([[3, Infinity]], false)
      })
      expect(displayLayer.getText()).toBe('abc\ndef\nghi\nj')
    })

    it('allows all folds to be destroyed', () => {
      const buffer = new TextBuffer({
        text: 'abc\ndef\nghi\njkl\nmno'
      })

      const displayLayer = buffer.addDisplayLayer()
      displayLayer.foldBufferRange([[4, 1], [4, 2]])
      displayLayer.foldBufferRange([[0, 1], [1, 2]])
      displayLayer.foldBufferRange([[1, 1], [2, 2]])
      displayLayer.foldBufferRange([[2, 1], [3, 0]])
      displayLayer.foldBufferRange([[2, 2], [3, 0]])
      expect(displayLayer.getText()).toBe('a⋯jkl\nm⋯o')

      verifyChangeEvent(displayLayer, () => {
        displayLayer.destroyAllFolds()
      })

      expect(displayLayer.getText()).toBe('abc\ndef\nghi\njkl\nmno')
    })

    it('automatically destroy folds when they become invalid after a buffer change', () => {
      const buffer = new TextBuffer({
        text: 'abc def\nghi jkl\nmno pqr\nstu vwx'
      })

      const displayLayer = buffer.addDisplayLayer()
      displayLayer.foldBufferRange([[0, 1], [1, 2]])
      displayLayer.foldBufferRange([[1, 5], [2, 4]])
      displayLayer.foldBufferRange([[3, 0], [3, 3]])
      expect(displayLayer.getText()).toBe('a⋯i j⋯pqr\n⋯ vwx')
      buffer.insert([0, 3], 'y')
      expect(displayLayer.getText()).toBe('a⋯i j⋯pqr\n⋯ vwx')
      buffer.setTextInRange([[1, 6], [3, 4]], 'z')
      expect(displayLayer.getText()).toBe('a⋯i jkzvwx')
      expect(displayLayer.foldsIntersectingBufferRange([[0, 0], [Infinity, 0]]).length).toBe(1)
    })

    it('accounts for pre-populated folds that end/start on the same row when populating an empty index', () => {
      const buffer = new TextBuffer({
        text: 'abc\ndef\nghi\njkl\nmno\npqr'
      })
      const foldsMarkerLayer = buffer.addMarkerLayer()
      foldsMarkerLayer.markRange([[1, 2], [2, 1]])
      foldsMarkerLayer.markRange([[2, 2], [3, 1]])
      foldsMarkerLayer.markRange([[3, 2], [4, 1]])
      foldsMarkerLayer.markRange([[4, 2], [5, 1]])
      const displayLayer = buffer.addDisplayLayer({foldsMarkerLayer})

      expect(displayLayer.indexedBufferRowCount).toBe(0)
      displayLayer.foldBufferRange([[0, 2], [1, 1]])
      expect(displayLayer.getText()).toBe('ab⋯e⋯h⋯k⋯n⋯qr')
    })

    it('accounts for pre-populated folds with intersecting ranges when populating an empty index', () => {
      const buffer = new TextBuffer({
        text: 'abc\ndef\nghi\njkl\nmno\npqr'
      })
      const foldsMarkerLayer = buffer.addMarkerLayer()
      foldsMarkerLayer.markRange([[1, 2], [2, 2]])
      foldsMarkerLayer.markRange([[2, 1], [3, 2]])
      foldsMarkerLayer.markRange([[3, 1], [4, 2]])
      foldsMarkerLayer.markRange([[4, 2], [5, 1]])
      const displayLayer = buffer.addDisplayLayer({foldsMarkerLayer})

      expect(displayLayer.indexedBufferRowCount).toBe(0)
      displayLayer.foldBufferRange([[0, 2], [1, 1]])
      expect(displayLayer.getText()).toBe('ab⋯e⋯⋯qr')
    })

    it('accounts for random pre-populated folds when populating an empty index', () => {
      const now = Date.now()

      for (let i = 0; i < 100; i++) {
        let seed = now + i

        try {
          const random = new Random(seed)
          const buffer = new TextBuffer({
            text: buildRandomLines(random, 40)
          })
          const foldsMarkerLayer = buffer.addMarkerLayer({
            maintainHistory: false,
            persistent: true,
            destroyInvalidatedMarkers: true
          })
          for (let i = 0, n = random(20); i < n; i++) {
            foldsMarkerLayer.markRange(getRandomBufferRange(random, buffer))
          }

          const displayLayer = buffer.addDisplayLayer({foldsMarkerLayer})

          const randomRange = getRandomBufferRange(random, buffer)

          // In displayLayerCopy, our reference, we'll create a fold after fully populating the spatial index
          const displayLayerCopy = displayLayer.copy()
          displayLayerCopy.getText() // force a full index
          expect(displayLayerCopy.indexedBufferRowCount).toBe(buffer.getLineCount())
          displayLayerCopy.foldBufferRange(randomRange)

          // In displayLayer, we'll create a fold before poulating the spatial index.
          expect(displayLayer.indexedBufferRowCount).toBe(0)
          displayLayer.foldBufferRange(randomRange)

          expect(displayLayer.getText()).toBe(displayLayerCopy.getText())
        } catch (error) {
          console.log(`Failing Seed: ${seed}`)
          throw error
        }
      }
    })

    it('correctly updates the index for edits fully contained within multi-line folds that appear on soft-wrapped line segments', () => {
      const buffer = new TextBuffer({
        text: 'premillennial alcoholism\nelse\t\nastraphobia stereotomy\nbananas\n'
      })
      const displayLayer = buffer.addDisplayLayer({
        tabLength: 4,
        invisibles: {eol: '¬'},
        softWrapColumn: 10
      })
      displayLayer.foldBufferRange([[0, 16], [1, 4]])
      displayLayer.foldBufferRange([[1, 5], [3, 3]])
      buffer.setTextInRange([[2, 16], [2, 21]], ' \nunderlinen\ncopybook\t')
      expect(displayLayer.getText()).toBe('premillenn\nial al⋯ \n⋯anas¬\n')
    })
  })

  describe('soft wraps', () => {
    it('soft wraps the line at the first word start at or preceding the softWrapColumn', () => {
      let buffer = new TextBuffer({
        text: 'abc def ghi jkl mno'
      })

      let displayLayer = buffer.addDisplayLayer({
        softWrapColumn: 8
      })

      expect(JSON.stringify(displayLayer.getText())).toBe(JSON.stringify('abc def \nghi jkl \nmno'))

      buffer = new TextBuffer({
        text: 'abc defg hij klmno'
      })

      displayLayer = buffer.addDisplayLayer({
        softWrapColumn: 8
      })

      expect(JSON.stringify(displayLayer.getText())).toBe(JSON.stringify('abc \ndefg \nhij \nklmno'))

      buffer = new TextBuffer({
        text: 'abcdefg hijklmno'
      })

      displayLayer = buffer.addDisplayLayer({
        softWrapColumn: 8
      })

      expect(JSON.stringify(displayLayer.getText())).toBe(JSON.stringify('abcdefg \nhijklmno'))
    })

    it('soft wraps the line at the softWrapColumn if no word start boundary precedes it', () => {
      let buffer = new TextBuffer({
        text: 'abcdefghijklmnopq'
      })

      let displayLayer = buffer.addDisplayLayer({
        softWrapColumn: 8
      })

      expect(JSON.stringify(displayLayer.getText())).toBe(JSON.stringify('abcdefgh\nijklmnop\nq'))

      buffer = new TextBuffer({
        text: 'abcd        efghijklmno'
      })

      displayLayer = buffer.addDisplayLayer({
        softWrapColumn: 8
      })

      expect(JSON.stringify(displayLayer.getText())).toBe(JSON.stringify('abcd    \n    \nefghijkl\nmno'))
    })

    it('does not soft wrap at the first word start boundary after leading whitespace', () => {
      let buffer = new TextBuffer({
        text: '    abcdefgh'
      })

      let displayLayer = buffer.addDisplayLayer({
        softWrapColumn: 8
      })

      expect(JSON.stringify(displayLayer.getText())).toBe(JSON.stringify('    abcd\n    efgh'))

      buffer = new TextBuffer({
        text: '            abcdefgh'
      })

      displayLayer = buffer.addDisplayLayer({
        softWrapColumn: 8
      })

      expect(JSON.stringify(displayLayer.getText())).toBe(JSON.stringify('        \n    abcd\n    efgh'))
    })

    it('soft wraps the line according to the isWrapBoundary function', () => {
      const buffer = new TextBuffer({
        text: 'abcdefghijk\nlmno'
      })

      const displayLayer = buffer.addDisplayLayer({
        softWrapColumn: 8,

        isWrapBoundary: function (previousCharacter, character) {
          return character === 'd'
        }
      })

      expect(JSON.stringify(displayLayer.getText())).toBe(JSON.stringify('abc\ndefghijk\nlmno'))
    })

    it('takes into account character ratios when determining the wrap boundary', () => {
      const ratiosByCharacter = {
        'ㅅ': 1.3,
        'ㅘ': 1.3,
        'ｶ': 0.5,
        'ﾕ': 0.5,
        'あ': 2,
        '繁': 2,
        '體': 2,
        '字': 2,
        ' ': 4
      }

      const buffer = new TextBuffer({
        text: 'ㅅㅘｶﾕあ繁體字abc def\n 字ｶﾕghi'
      })

      const displayLayer = buffer.addDisplayLayer({
        softWrapColumn: 7,
        ratioForCharacter: (c) => ratiosByCharacter[c] || 1
      })

      expect(JSON.stringify(displayLayer.getText())).toBe(JSON.stringify('ㅅㅘｶﾕあ\n繁體字a\nbc \ndef\n 字ｶﾕ\n ghi'))
    })

    it('preserves the indent on wrapped segments of the line', () => {
      const buffer = new TextBuffer({
        text: '     abc de fgh ijk\n  lmnopqrst'
      })

      const displayLayer = buffer.addDisplayLayer({
        softWrapColumn: 9,
        showIndentGuides: true,
        tabLength: 2,

        invisibles: {
          space: '•'
        }
      })

      expect(JSON.stringify(displayLayer.getText())).toBe(
        JSON.stringify('•••••abc \n     de \n     fgh \n     ijk\n••lmnopqr\n  st')
      )

      expectTokenBoundaries(displayLayer, [
        {
          close: [],
          open: ['invisible-character leading-whitespace indent-guide'],
          text: '••'
        },
        {
          close: ['invisible-character leading-whitespace indent-guide'],
          open: ['invisible-character leading-whitespace indent-guide'],
          text: '••'
        },
        {
          close: ['invisible-character leading-whitespace indent-guide'],
          open: ['invisible-character leading-whitespace indent-guide'],
          text: '•'
        },
        {
          close: ['invisible-character leading-whitespace indent-guide'],
          open: [],
          text: 'abc '
        },
        {
          close: [],
          open: ['indent-guide'],
          text: '  '
        },
        {
          close: ['indent-guide'],
          open: ['indent-guide'],
          text: '  '
        },
        {
          close: ['indent-guide'],
          open: ['indent-guide'],
          text: ' '
        },
        {
          close: ['indent-guide'],
          open: [],
          text: 'de '
        },
        {
          close: [],
          open: ['indent-guide'],
          text: '  '
        },
        {
          close: ['indent-guide'],
          open: ['indent-guide'],
          text: '  '
        },
        {
          close: ['indent-guide'],
          open: ['indent-guide'],
          text: ' '
        },
        {
          close: ['indent-guide'],
          open: [],
          text: 'fgh '
        },
        {
          close: [],
          open: ['indent-guide'],
          text: '  '
        },
        {
          close: ['indent-guide'],
          open: ['indent-guide'],
          text: '  '
        },
        {
          close: ['indent-guide'],
          open: ['indent-guide'],
          text: ' '
        },
        {
          close: ['indent-guide'],
          open: [],
          text: 'ijk'
        },
        {
          close: [],
          open: ['invisible-character leading-whitespace indent-guide'],
          text: '••'
        },
        {
          close: ['invisible-character leading-whitespace indent-guide'],
          open: [],
          text: 'lmnopqr'
        },
        {
          close: [],
          open: ['indent-guide'],
          text: '  '
        },
        {
          close: ['indent-guide'],
          open: [],
          text: 'st'
        }
      ])
    })

    it('ignores indents that are greater than or equal to the softWrapColumn', () => {
      const buffer = new TextBuffer({
        text: '        abcde fghijk'
      })

      const displayLayer = buffer.addDisplayLayer({
        softWrapColumn: 8
      })

      expect(JSON.stringify(displayLayer.getText())).toBe(JSON.stringify('        \nabcde \nfghijk'))
    })

    it('honors the softWrapHangingIndent setting', () => {
      let buffer = new TextBuffer({
        text: 'abcdef ghi'
      })

      let displayLayer = buffer.addDisplayLayer({
        softWrapColumn: 8,
        softWrapHangingIndent: 2
      })

      expect(JSON.stringify(displayLayer.getText())).toBe(JSON.stringify('abcdef \n  ghi'))

      buffer = new TextBuffer({
        text: '   abc de fgh ijk'
      })

      displayLayer = buffer.addDisplayLayer({
        softWrapColumn: 8,
        softWrapHangingIndent: 2
      })

      expect(JSON.stringify(displayLayer.getText())).toBe(JSON.stringify('   abc \n     de \n     fgh\n      \n     ijk'))

      buffer = new TextBuffer({
        text: '        abcde fghijk'
      })

      displayLayer = buffer.addDisplayLayer({
        softWrapColumn: 8,
        softWrapHangingIndent: 2
      })

      expect(JSON.stringify(displayLayer.getText())).toBe(JSON.stringify('        \n  abcde \n  fghijk'))
    })

    it('correctly soft wraps lines with trailing hard tabs', () => {
      const buffer = new TextBuffer({
        text: 'abc def\t\t'
      })

      const displayLayer = buffer.addDisplayLayer({
        tabLength: 4,
        softWrapColumn: 8
      })

      expect(JSON.stringify(displayLayer.getText())).toBe(JSON.stringify('abc \ndef     '))
    })

    it('re-expands tabs on soft-wrapped lines', () => {
      const buffer = new TextBuffer({
        text: 'fah\t\t\tcodexelectric valence\t ble'
      })

      const displayLayer = buffer.addDisplayLayer({
        tabLength: 4,
        softWrapColumn: 12
      })

      displayLayer.getText()
      expect(displayLayer.indexedBufferRowCount).toBe(buffer.getLineCount())
      verifyLineLengths(displayLayer)
    })

    it('correctly soft wraps lines when hard tabs are wider than the softWrapColumn', () => {
      const buffer = new TextBuffer({
        text: '\they'
      })

      const displayLayer = buffer.addDisplayLayer({
        tabLength: 10,
        softWrapColumn: 8
      })

      expect(JSON.stringify(displayLayer.getText())).toBe(JSON.stringify('          \nhey'))
    })

    it('translates points correctly on soft-wrapped lines', () => {
      {
        const buffer = new TextBuffer({text: '   abc defgh'})
        const displayLayer = buffer.addDisplayLayer({
          softWrapColumn: 8,
          softWrapHangingIndent: 2
        })

        expect(displayLayer.getText()).toBe('   abc \n     def\n     gh')
        expectPositionTranslations(displayLayer, [
          [Point(0, 0), Point(0, 0)],
          [Point(0, 1), Point(0, 1)],
          [Point(0, 2), Point(0, 2)],
          [Point(0, 3), Point(0, 3)],
          [Point(0, 4), Point(0, 4)],
          [Point(0, 5), Point(0, 5)],
          [Point(0, 6), Point(0, 6)],
          [Point(0, 7), [Point(0, 6), Point(0, 7)]],
          [Point(0, 8), [Point(0, 6), Point(0, 7)]],
          [Point(1, 0), [Point(0, 6), Point(0, 7)]],
          [Point(1, 1), [Point(0, 6), Point(0, 7)]],
          [Point(1, 2), [Point(0, 6), Point(0, 7)]],
          [Point(1, 3), [Point(0, 6), Point(0, 7)]],
          [Point(1, 4), [Point(0, 6), Point(0, 7)]],
          [Point(1, 5), Point(0, 7)],
          [Point(1, 6), Point(0, 8)],
          [Point(1, 7), Point(0, 9)],
          [Point(1, 8), [Point(0, 9), Point(0, 10)]],
          [Point(1, 9), [Point(0, 9), Point(0, 10)]],
          [Point(2, 0), [Point(0, 9), Point(0, 10)]],
          [Point(2, 1), [Point(0, 9), Point(0, 10)]],
          [Point(2, 2), [Point(0, 9), Point(0, 10)]],
          [Point(2, 3), [Point(0, 9), Point(0, 10)]],
          [Point(2, 4), [Point(0, 9), Point(0, 10)]],
          [Point(2, 5), Point(0, 10)],
          [Point(2, 6), Point(0, 11)],
          [Point(2, 7), Point(0, 12)]
        ])
      }

      {
        // Translating in the middle of an atomic soft tab that has been soft-wrapped.
        const buffer = new TextBuffer({text: '    '})
        const displayLayer = buffer.addDisplayLayer({tabLength: 2, softWrapColumn: 3})

        expect(displayLayer.getText()).toBe('   \n ')

        expect(displayLayer.translateBufferPosition([0, 3], {clipDirection: 'backward'})).toEqual([0, 2])
        expect(displayLayer.translateBufferPosition([0, 3], {clipDirection: 'closest'})).toEqual([0, 2])
        expect(displayLayer.translateBufferPosition([0, 3], {clipDirection: 'forward'})).toEqual([1, 1])

        expect(displayLayer.translateScreenPosition([1, 0], {clipDirection: 'backward'})).toEqual([0, 2])
        expect(displayLayer.translateScreenPosition([1, 0], {clipDirection: 'closest'})).toEqual([0, 2])
        expect(displayLayer.translateScreenPosition([1, 0], {clipDirection: 'forward'})).toEqual([0, 4])
      }
    })

    it('prefers the skipSoftWrapIndentation option over clipDirection when translating points', () => {
      const buffer = new TextBuffer({
        text: '   abc defgh'
      })

      const displayLayer = buffer.addDisplayLayer({
        softWrapColumn: 8,
        softWrapHangingIndent: 2
      })

      expect(JSON.stringify(displayLayer.getText())).toBe(JSON.stringify('   abc \n     def\n     gh'))

      expect(displayLayer.clipScreenPosition([1, 0], {
        clipDirection: 'backward',
        skipSoftWrapIndentation: true
      })).toEqual([1, 5])

      expect(displayLayer.translateScreenPosition([1, 0], {
        clipDirection: 'backward',
        skipSoftWrapIndentation: true
      })).toEqual([0, 7])
    })

    it('renders trailing whitespaces correctly, even when they are wrapped', () => {
      const buffer = new TextBuffer({
        text: '  abc                     '
      })

      const displayLayer = buffer.addDisplayLayer({
        softWrapColumn: 10
      })

      expect(JSON.stringify(displayLayer.getText())).toBe(JSON.stringify('  abc     \n          \n          '))

      expectTokenBoundaries(displayLayer, [{
        text: '  ',
        close: [],
        open: ['leading-whitespace']
      }, {
        text: 'abc',
        close: ['leading-whitespace'],
        open: []
      }, {
        text: '     ',
        close: [],
        open: ['trailing-whitespace']
      }, {
        text: '',
        close: ['trailing-whitespace'],
        open: []
      }, {
        text: '  ',
        close: [],
        open: []
      }, {
        text: '        ',
        close: [],
        open: ['trailing-whitespace']
      }, {
        text: '',
        close: ['trailing-whitespace'],
        open: []
      }, {
        text: '  ',
        close: [],
        open: []
      }, {
        text: '        ',
        close: [],
        open: ['trailing-whitespace']
      }, {
        text: '',
        close: ['trailing-whitespace'],
        open: []
      }])
    })

    it('gracefully handles non-positive softWrapColumns', () => {
      const buffer = new TextBuffer({
        text: 'abc'
      })

      let displayLayer = buffer.addDisplayLayer({
        softWrapColumn: 0
      })

      expect(displayLayer.getText()).toBe('a\nb\nc')

      displayLayer = buffer.addDisplayLayer({
        softWrapColumn: -1
      })

      expect(displayLayer.getText()).toBe('a\nb\nc')
    })

    it('allows soft wraps immediately following folds', () => {
      const buffer = new TextBuffer({
        text: 'abcdef\nghijkl'
      })

      let displayLayer = buffer.addDisplayLayer({
        softWrapColumn: 4
      })
      displayLayer.foldBufferRange([[0, 3], [1, 3]])
      expect(displayLayer.getText()).toBe('abc⋯\njkl')
    })

    it('handles edits following a soft wrap in between adjacent folds ending/starting at column 1', () => {
      const buffer = new TextBuffer({
        text: '  abcdef\nghijk\nlmnop'
      })

      let displayLayer = buffer.addDisplayLayer({
        softWrapColumn: 6
      })
      displayLayer.foldBufferRange([[0, 5], [1, 1]])
      displayLayer.foldBufferRange([[1, 1], [2, 1]])
      buffer.setTextInRange([[2, 2], [2, 3]], 'xyz')
      expect(displayLayer.getText()).toBe('  abc⋯\n  ⋯mxy\n  zop')
    })
  })

  describe('invisibles', () => {
    it('replaces leading whitespaces with the corresponding invisible character, appropriately decorated', () => {
      const buffer = new TextBuffer({
        text: 'az\n  b c\n   d\n \t e'
      })

      const displayLayer = buffer.addDisplayLayer({
        tabLength: 4,

        invisibles: {
          space: '•'
        }
      })

      expect(displayLayer.getText()).toBe('az\n••b c\n•••d\n•   •e')

      expectTokenBoundaries(displayLayer, [{
        text: 'az',
        close: [],
        open: []
      }, {
        text: '••',
        close: [],
        open: ['invisible-character leading-whitespace']
      }, {
        text: 'b c',
        close: ['invisible-character leading-whitespace'],
        open: []
      }, {
        text: '•••',
        close: [],
        open: ['invisible-character leading-whitespace']
      }, {
        text: 'd',
        close: ['invisible-character leading-whitespace'],
        open: []
      }, {
        text: '•',
        close: [],
        open: ['invisible-character leading-whitespace']
      }, {
        text: '   ',
        close: ['invisible-character leading-whitespace'],
        open: ['hard-tab leading-whitespace']
      }, {
        text: '•',
        close: ['hard-tab leading-whitespace'],
        open: ['invisible-character leading-whitespace']
      }, {
        text: 'e',
        close: ['invisible-character leading-whitespace'],
        open: []
      }])
    })

    it('replaces trailing whitespaces with the corresponding invisible character, appropriately decorated', () => {
      const buffer = new TextBuffer('abcd\n       \nefgh   jkl\nmno  pqr   \nst  uvw  \t  ')

      const displayLayer = buffer.addDisplayLayer({
        tabLength: 4,

        invisibles: {
          space: '•'
        }
      })

      expect(displayLayer.getText()).toEqual('abcd\n•••••••\nefgh   jkl\nmno  pqr•••\nst  uvw••   ••')

      expectTokenBoundaries(displayLayer, [{
        text: 'abcd',
        close: [],
        open: []
      }, {
        text: '•••••••',
        close: [],
        open: ['invisible-character trailing-whitespace']
      }, {
        text: '',
        close: ['invisible-character trailing-whitespace'],
        open: []
      }, {
        text: 'efgh   jkl',
        close: [],
        open: []
      }, {
        text: 'mno  pqr',
        close: [],
        open: []
      }, {
        text: '•••',
        close: [],
        open: ['invisible-character trailing-whitespace']
      }, {
        text: '',
        close: ['invisible-character trailing-whitespace'],
        open: []
      }, {
        text: 'st  uvw',
        close: [],
        open: []
      }, {
        text: '••',
        close: [],
        open: ['invisible-character trailing-whitespace']
      }, {
        text: '   ',
        close: ['invisible-character trailing-whitespace'],
        open: ['hard-tab trailing-whitespace']
      }, {
        text: '••',
        close: ['hard-tab trailing-whitespace'],
        open: ['invisible-character trailing-whitespace']
      }, {
        text: '',
        close: ['invisible-character trailing-whitespace'],
        open: []
      }])
    })

    it('decorates hard tabs, leading whitespace, and trailing whitespace, even when no invisible characters are specified', () => {
      const buffer = new TextBuffer(' \t a\tb \t \n  ')

      const displayLayer = buffer.addDisplayLayer({
        tabLength: 4
      })

      expect(displayLayer.getText()).toEqual('     a  b    \n  ')

      expectTokenBoundaries(displayLayer, [{
        text: ' ',
        close: [],
        open: ['leading-whitespace']
      }, {
        text: '   ',
        close: ['leading-whitespace'],
        open: ['hard-tab leading-whitespace']
      }, {
        text: ' ',
        close: ['hard-tab leading-whitespace'],
        open: ['leading-whitespace']
      }, {
        text: 'a',
        close: ['leading-whitespace'],
        open: []
      }, {
        text: '  ',
        close: [],
        open: ['hard-tab']
      }, {
        text: 'b',
        close: ['hard-tab'],
        open: []
      }, {
        text: ' ',
        close: [],
        open: ['trailing-whitespace']
      }, {
        text: '  ',
        close: ['trailing-whitespace'],
        open: ['hard-tab trailing-whitespace']
      }, {
        text: ' ',
        close: ['hard-tab trailing-whitespace'],
        open: ['trailing-whitespace']
      }, {
        text: '',
        close: ['trailing-whitespace'],
        open: []
      }, {
        text: '  ',
        close: [],
        open: ['trailing-whitespace']
      }, {
        text: '',
        close: ['trailing-whitespace'],
        open: []
      }])
    })

    it('renders invisibles correctly when leading or trailing whitespace intersects folds', () => {
      const buffer = new TextBuffer('    a    \n    b\nc    \nd')

      const displayLayer = buffer.addDisplayLayer({
        tabLength: 4,

        invisibles: {
          space: '•'
        }
      })

      displayLayer.foldBufferRange([[0, 2], [0, 7]])
      displayLayer.foldBufferRange([[1, 2], [2, 2]])
      displayLayer.foldBufferRange([[2, 4], [3, 0]])
      expect(displayLayer.getText()).toBe('••⋯••\n••⋯••⋯d')

      expectTokenBoundaries(displayLayer, [{
        text: '••',
        close: [],
        open: ['invisible-character leading-whitespace']
      }, {
        text: '⋯',
        close: ['invisible-character leading-whitespace'],
        open: ['fold-marker']
      }, {
        text: '••',
        close: ['fold-marker'],
        open: ['invisible-character trailing-whitespace']
      }, {
        text: '',
        close: ['invisible-character trailing-whitespace'],
        open: []
      }, {
        text: '••',
        close: [],
        open: ['invisible-character leading-whitespace']
      }, {
        text: '⋯',
        close: ['invisible-character leading-whitespace'],
        open: ['fold-marker']
      }, {
        text: '••',
        close: ['fold-marker'],
        open: ['invisible-character trailing-whitespace']
      }, {
        text: '⋯',
        close: ['invisible-character trailing-whitespace'],
        open: ['fold-marker']
      }, {
        text: 'd',
        close: ['fold-marker'],
        open: []
      }])
    })

    it('renders tab invisibles, appropriately decorated', () => {
      const buffer = new TextBuffer({
        text: 'a\tb\t\n \t d  \t  '
      })

      const displayLayer = buffer.addDisplayLayer({
        tabLength: 4,

        invisibles: {
          tab: '»',
          space: '•'
        }
      })

      expect(displayLayer.getText()).toBe('a»  b»  \n•»  •d••»   ••')

      expectTokenBoundaries(displayLayer, [{
        text: 'a',
        close: [],
        open: []
      }, {
        text: '»  ',
        close: [],
        open: ['invisible-character hard-tab']
      }, {
        text: 'b',
        close: ['invisible-character hard-tab'],
        open: []
      }, {
        text: '»  ',
        close: [],
        open: ['invisible-character hard-tab trailing-whitespace']
      }, {
        text: '',
        close: ['invisible-character hard-tab trailing-whitespace'],
        open: []
      }, {
        text: '•',
        close: [],
        open: ['invisible-character leading-whitespace']
      }, {
        text: '»  ',
        close: ['invisible-character leading-whitespace'],
        open: ['invisible-character hard-tab leading-whitespace']
      }, {
        text: '•',
        close: ['invisible-character hard-tab leading-whitespace'],
        open: ['invisible-character leading-whitespace']
      }, {
        text: 'd',
        close: ['invisible-character leading-whitespace'],
        open: []
      }, {
        text: '••',
        close: [],
        open: ['invisible-character trailing-whitespace']
      }, {
        text: '»   ',
        close: ['invisible-character trailing-whitespace'],
        open: ['invisible-character hard-tab trailing-whitespace']
      }, {
        text: '••',
        close: ['invisible-character hard-tab trailing-whitespace'],
        open: ['invisible-character trailing-whitespace']
      }, {
        text: '',
        close: ['invisible-character trailing-whitespace'],
        open: []
      }])
    })

    it('renders end of line invisibles, appropriately decorated', () => {
      const buffer = new TextBuffer({
        text: 'a\nb\n\nd e f\r\ngh\r\nij\n\r\n'
      })

      const displayLayer = buffer.addDisplayLayer({
        tabLength: 4,

        invisibles: {
          cr: '¤',
          eol: '¬'
        }
      })

      expect(displayLayer.getText()).toBe('a¬\nb¬\n¬\nd e f¤¬\ngh¤¬\nij¬\n¤¬\n')

      expectTokenBoundaries(displayLayer, [
        {
          text: 'a',
          close: [],
          open: []
        },
        {
          text: '¬',
          close: [],
          open: ['invisible-character eol']
        },
        {
          text: '',
          close: ['invisible-character eol'],
          open: []
        },
        {
          text: 'b',
          close: [],
          open: []
        },
        {
          text: '¬',
          close: [],
          open: ['invisible-character eol']
        },
        {
          text: '',
          close: ['invisible-character eol'],
          open: []
        },
        {
          text: '¬',
          close: [],
          open: ['invisible-character eol']
        },
        {
          text: '',
          close: ['invisible-character eol'],
          open: []
        },
        {
          text: 'd e f',
          close: [],
          open: []
        },
        {
          text: '¤¬',
          close: [],
          open: ['invisible-character eol']
        },
        {
          text: '',
          close: ['invisible-character eol'],
          open: []
        },
        {
          text: 'gh',
          close: [],
          open: []
        },
        {
          text: '¤¬',
          close: [],
          open: ['invisible-character eol']
        },
        {
          text: '',
          close: ['invisible-character eol'],
          open: []
        },
        {
          text: 'ij',
          close: [],
          open: []
        },
        {
          text: '¬',
          close: [],
          open: ['invisible-character eol']
        },
        {
          text: '',
          close: ['invisible-character eol'],
          open: []
        },
        {
          text: '¤¬',
          close: [],
          open: ['invisible-character eol']
        },
        {
          text: '',
          close: ['invisible-character eol'],
          open: []
        },
        {
          text: '',
          close: [],
          open: []
        }
      ])

      expect(displayLayer.translateScreenPosition([0, 1], {
        clipDirection: 'forward'
      })).toEqual([0, 1])

      expect(displayLayer.clipScreenPosition([0, 1], {
        clipDirection: 'forward'
      })).toEqual([0, 1])
    })

    it('does not clip positions within runs of invisible characters', () => {
      const buffer = new TextBuffer({
        text: '   a'
      })

      const displayLayer = buffer.addDisplayLayer({
        invisibles: {
          space: '•'
        }
      })

      expect(displayLayer.clipScreenPosition(Point(0, 2))).toEqual(Point(0, 2))
    })
  })

  describe('indent guides', () => {
    it('decorates tab-stop-aligned regions of leading whitespace with indent guides', () => {
      const buffer = new TextBuffer({
        text: '         a      \t  \n  \t\t b\n  \t\t'
      })

      const displayLayer = buffer.addDisplayLayer({
        showIndentGuides: true,
        tabLength: 4
      })

      expect(displayLayer.getText()).toBe('         a            \n         b\n        ')

      expectTokenBoundaries(displayLayer, [
        {
          text: '    ',
          close: [],
          open: ['leading-whitespace indent-guide']
        },
        {
          text: '    ',
          close: ['leading-whitespace indent-guide'],
          open: ['leading-whitespace indent-guide']
        },
        {
          text: ' ',
          close: ['leading-whitespace indent-guide'],
          open: ['leading-whitespace indent-guide']
        },
        {
          text: 'a',
          close: ['leading-whitespace indent-guide'],
          open: []
        },
        {
          text: '      ',
          close: [],
          open: ['trailing-whitespace']
        },
        {
          text: '    ',
          close: ['trailing-whitespace'],
          open: ['hard-tab trailing-whitespace']
        },
        {
          text: '  ',
          close: ['hard-tab trailing-whitespace'],
          open: ['trailing-whitespace']
        },
        {
          text: '',
          close: ['trailing-whitespace'],
          open: []
        },
        {
          text: '  ',
          close: [],
          open: ['leading-whitespace indent-guide']
        },
        {
          text: '  ',
          close: ['leading-whitespace indent-guide'],
          open: ['hard-tab leading-whitespace']
        },
        {
          text: '    ',
          close: ['hard-tab leading-whitespace'],
          open: ['hard-tab leading-whitespace indent-guide']
        },
        {
          text: ' ',
          close: ['hard-tab leading-whitespace indent-guide'],
          open: ['leading-whitespace indent-guide']
        },
        {
          text: 'b',
          close: ['leading-whitespace indent-guide'],
          open: []
        },
        {
          text: '  ',
          close: [],
          open: ['trailing-whitespace indent-guide']
        },
        {
          text: '  ',
          close: ['trailing-whitespace indent-guide'],
          open: ['hard-tab trailing-whitespace']
        },
        {
          text: '    ',
          close: ['hard-tab trailing-whitespace'],
          open: ['hard-tab trailing-whitespace indent-guide']
        },
        {
          text: '',
          close: ['hard-tab trailing-whitespace indent-guide'],
          open: []
        }
      ])
    })

    it('decorates empty lines with the max number of indent guides found on the surrounding non-empty lines', () => {
      const buffer = new TextBuffer({
        text: '\n\n          a\n\n\t \t b\n\n\n'
      })

      const displayLayer = buffer.addDisplayLayer({
        showIndentGuides: true,
        tabLength: 4,

        invisibles: {
          eol: '¬'
        }
      })

      expect(displayLayer.getText()).toBe(
        '¬         \n¬         \n          a¬\n¬         \n         b¬\n¬        \n¬        \n         '
      )

      expectTokenBoundaries(displayLayer, [
        {text: '¬', close: [], open: ['invisible-character eol indent-guide']},
        {text: '   ', close: ['invisible-character eol indent-guide'], open: []},
        {text: '    ', close: [], open: ['indent-guide']},
        {text: '  ', close: ['indent-guide'], open: ['indent-guide']},
        {text: '', close: ['indent-guide'], open: []},
        {text: '¬', close: [], open: ['invisible-character eol indent-guide']},
        {text: '   ', close: ['invisible-character eol indent-guide'], open: []},
        {text: '    ', close: [], open: ['indent-guide']},
        {text: '  ', close: ['indent-guide'], open: ['indent-guide']},
        {text: '', close: ['indent-guide'], open: []},
        {text: '    ', close: [], open: ['leading-whitespace indent-guide']},
        {text: '    ', close: ['leading-whitespace indent-guide'], open: ['leading-whitespace indent-guide']},
        {text: '  ', close: ['leading-whitespace indent-guide'], open: ['leading-whitespace indent-guide']},
        {text: 'a', close: ['leading-whitespace indent-guide'], open: []},
        {text: '¬', close: [], open: ['invisible-character eol']},
        {text: '', close: ['invisible-character eol'], open: []},
        {text: '¬', close: [], open: ['invisible-character eol indent-guide']},
        {text: '   ', close: ['invisible-character eol indent-guide'], open: []},
        {text: '    ', close: [], open: ['indent-guide']},
        {text: '  ', close: ['indent-guide'], open: ['indent-guide']},
        {text: '', close: ['indent-guide'], open: []},
        {text: '    ', close: [], open: ['hard-tab leading-whitespace indent-guide']},
        {text: ' ', close: ['hard-tab leading-whitespace indent-guide'], open: ['leading-whitespace indent-guide']},
        {text: '   ', close: ['leading-whitespace indent-guide'], open: ['hard-tab leading-whitespace']},
        {text: ' ', close: ['hard-tab leading-whitespace'], open: ['leading-whitespace indent-guide']},
        {text: 'b', close: ['leading-whitespace indent-guide'], open: []},
        {text: '¬', close: [], open: ['invisible-character eol']},
        {text: '', close: ['invisible-character eol'], open: []},
        {text: '¬', close: [], open: ['invisible-character eol indent-guide']},
        {text: '   ', close: ['invisible-character eol indent-guide'], open: []},
        {text: '    ', close: [], open: ['indent-guide']},
        {text: ' ', close: ['indent-guide'], open: ['indent-guide']},
        {text: '', close: ['indent-guide'], open: []},
        {text: '¬', close: [], open: ['invisible-character eol indent-guide']},
        {text: '   ', close: ['invisible-character eol indent-guide'], open: []},
        {text: '    ', close: [], open: ['indent-guide']},
        {text: ' ', close: ['indent-guide'], open: ['indent-guide']},
        {text: '', close: ['indent-guide'], open: []},
        {text: '    ', close: [], open: ['indent-guide']},
        {text: '    ', close: ['indent-guide'], open: ['indent-guide']},
        {text: ' ', close: ['indent-guide'], open: ['indent-guide']},
        {text: '', close: ['indent-guide'], open: []}
      ])

      expect(displayLayer.clipScreenPosition([0, 0], {
        clipDirection: 'backward'
      })).toEqual([0, 0])

      expect(displayLayer.clipScreenPosition([0, 0], {
        clipDirection: 'forward'
      })).toEqual([0, 0])

      expect(displayLayer.clipScreenPosition([0, 1], {
        clipDirection: 'backward'
      })).toEqual([0, 0])

      expect(displayLayer.clipScreenPosition([0, 1], {
        clipDirection: 'forward'
      })).toEqual([1, 0])

      expect(displayLayer.clipScreenPosition([0, 2], {
        clipDirection: 'backward'
      })).toEqual([0, 0])

      expect(displayLayer.clipScreenPosition([0, 2], {
        clipDirection: 'forward'
      })).toEqual([1, 0])

      expect(displayLayer.clipScreenPosition([0, 4], {
        clipDirection: 'backward'
      })).toEqual([0, 0])

      expect(displayLayer.clipScreenPosition([0, 4], {
        clipDirection: 'forward'
      })).toEqual([1, 0])

      expect(displayLayer.clipScreenPosition([0, 6], {
        clipDirection: 'backward'
      })).toEqual([0, 0])

      expect(displayLayer.clipScreenPosition([0, 6], {
        clipDirection: 'forward'
      })).toEqual([1, 0])

      expect(displayLayer.clipScreenPosition([0, 8], {
        clipDirection: 'backward'
      })).toEqual([0, 0])

      expect(displayLayer.clipScreenPosition([0, 8], {
        clipDirection: 'forward'
      })).toEqual([1, 0])

      expect(displayLayer.clipScreenPosition([0, 9], {
        clipDirection: 'backward'
      })).toEqual([0, 0])

      expect(displayLayer.clipScreenPosition([0, 9], {
        clipDirection: 'forward'
      })).toEqual([1, 0])

      expect(displayLayer.clipScreenPosition([7, 3], {
        clipDirection: 'backward'
      })).toEqual([7, 0])

      expect(displayLayer.clipScreenPosition([7, 3], {
        clipDirection: 'forward'
      })).toEqual([7, 0])
    })

    it('renders a single indent guide on empty lines surrounded by lines with leading whitespace less than the tab length', () => {
      const buffer = new TextBuffer({
        text: 'a\n\nb\n  c\n\n'
      })

      const displayLayer = buffer.addDisplayLayer({
        showIndentGuides: true,
        tabLength: 4
      })

      expect(JSON.stringify(displayLayer.getText())).toBe(JSON.stringify('a\n\nb\n  c\n  \n  '))

      expectTokenBoundaries(displayLayer, [
        {text: 'a', close: [], open: []},
        {text: '', close: [], open: []},
        {text: 'b', close: [], open: []},
        {text: '  ', close: [], open: ['leading-whitespace indent-guide']},
        {text: 'c', close: ['leading-whitespace indent-guide'], open: []},
        {text: '  ', close: [], open: ['indent-guide']},
        {text: '', close: ['indent-guide'], open: []},
        {text: '  ', close: [], open: ['indent-guide']},
        {text: '', close: ['indent-guide'], open: []}
      ])
    })
  })

  describe('text decorations', () => {
    it('exposes open and close tags from the language mode in the token iterator', () => {
      const buffer = new TextBuffer({
        text: 'abcde\nfghij\nklmno'
      })

      const displayLayer = buffer.addDisplayLayer()

      buffer.setLanguageMode(new TestLanguageMode([
        ['aa', [[0, 1], [0, 4]]],
        ['ab', [[0, 2], [1, 2]]],
        ['ac', [[0, 3], [1, 2]]],
        ['ad', [[1, 3], [2, 0]]],
        ['ae', [[2, 3], [2, 5]]]
      ]))

      expectTokenBoundaries(displayLayer, [
        {text: 'a', close: [], open: []},
        {text: 'b', close: [], open: ['aa']},
        {text: 'c', close: [], open: ['ab']},
        {text: 'd', close: [], open: ['ac']},
        {text: 'e', close: ['ac', 'ab', 'aa'], open: ['ab', 'ac']},
        {text: '', close: ['ac', 'ab'], open: []},
        {text: 'fg', close: [], open: ['ab', 'ac']},
        {text: 'h', close: ['ac', 'ab'], open: []},
        {text: 'ij', close: [], open: ['ad']},
        {text: '', close: ['ad'], open: []},
        {text: 'klm', close: [], open: []},
        {text: 'no', close: [], open: ['ae']},
        {text: '', close: ['ae'], open: []}
      ])
    })

    it('includes indent guides and EOL characters within containing decoration tags', function () {
      const buffer = new TextBuffer({
        text: [
          '',   // empty line with no indent guide
          '1',
          '  ', // whitespace-only line
          ''    // empty line with an indent guide
        ].join('\n')
      })

      const displayLayer = buffer.addDisplayLayer({
        showIndentGuides: true,
        invisibles: {eol: '¬'}
      })

      expect(displayLayer.getText().split('\n')).toEqual([
        '¬',
        '1¬',
        '  ¬',
        '  '
      ])

      buffer.setLanguageMode(new TestLanguageMode([
        ['a', [[0, 0], [4, 0]]]
      ]))

      expectTokenBoundaries(displayLayer, [
        {text: '¬', close: [], open: ['a', 'invisible-character eol indent-guide']},
        {text: '', close: ['invisible-character eol indent-guide', 'a'], open: []},
        {text: '1', close: [], open: ['a']},
        {text: '¬', close: [], open: ['invisible-character eol']},
        {text: '', close: ['invisible-character eol', 'a'], open: []},
        {text: '  ', close: [], open: ['a', 'trailing-whitespace indent-guide']},
        {text: '¬', close: ['trailing-whitespace indent-guide'], open: ['invisible-character eol']},
        {text: '', close: ['invisible-character eol', 'a'], open: []},
        {text: '  ', close: [], open: ['a', 'indent-guide']},
        {text: '', close: ['indent-guide', 'a'], open: []}
      ])
    })

    it('truncates decoration tags at fold boundaries', () => {
      const buffer = new TextBuffer({
        text: 'abcde\nfghij\nklmno'
      })

      const displayLayer = buffer.addDisplayLayer()
      displayLayer.foldBufferRange([[0, 3], [2, 2]])

      buffer.setLanguageMode(new TestLanguageMode([
        ['preceding-fold', [[0, 1], [0, 2]]],
        ['ending-at-fold-start', [[0, 1], [0, 3]]],
        ['overlapping-fold-start', [[0, 1], [1, 1]]],
        ['inside-fold', [[0, 4], [1, 4]]],
        ['overlapping-fold-end', [[1, 4], [2, 4]]],
        ['starting-at-fold-end', [[2, 2], [2, 4]]],
        ['following-fold', [[2, 4], [2, 5]]],
        ['surrounding-fold', [[0, 1], [2, 5]]]
      ]))

      expectTokenBoundaries(displayLayer, [
        {
          text: 'a',
          close: [],
          open: []
        },
        {
          text: 'b',
          close: [],
          open: ['preceding-fold', 'ending-at-fold-start', 'overlapping-fold-start', 'surrounding-fold']
        },
        {
          text: 'c',
          close: ['surrounding-fold', 'overlapping-fold-start', 'ending-at-fold-start', 'preceding-fold'],
          open: ['ending-at-fold-start', 'overlapping-fold-start', 'surrounding-fold']
        },
        {
          text: '⋯',
          close: ['surrounding-fold', 'overlapping-fold-start', 'ending-at-fold-start'],
          open: ['fold-marker']
        },
        {
          text: 'mn',
          close: ['fold-marker'],
          open: ['surrounding-fold', 'overlapping-fold-end', 'starting-at-fold-end']
        },
        {
          text: 'o',
          close: ['starting-at-fold-end', 'overlapping-fold-end'],
          open: ['following-fold']
        },
        {
          text: '',
          close: ['following-fold', 'surrounding-fold'],
          open: []
        }
      ])
    })

    it('skips close tags with no matching open tag', () => {
      const buffer = new TextBuffer({
        text: 'abcde'
      })

      const displayLayer = buffer.addDisplayLayer()

      const boundaries = [{
        position: Point(0, 0),
        closeScopeIds: [],
        openScopeIds: [1, 3]
      }, {
        position: Point(0, 2),
        closeScopeIds: [5],
        openScopeIds: []
      }]

      const iterator = {
        getOpenScopeIds () {
          return boundaries[0].openScopeIds
        },

        getCloseScopeIds () {
          return boundaries[0].closeScopeIds
        },

        getPosition () {
          return (boundaries[0] && boundaries[0].position) || Point.INFINITY
        },

        moveToSuccessor () {
          return boundaries.shift()
        },

        seek () {
          return []
        }
      }

      buffer.setLanguageMode({
        buildHighlightIterator () {
          return iterator
        },

        onDidChangeHighlighting () {
          return {dispose () {}}
        }
      })

      expect(displayLayer.getScreenLines(0, 1)[0].tags).toEqual([-1, -3, 2, -4, -2, -1, -3, 3, -4, -2])
    })

    it('emits update events from the display layer when the language mode\'s highlighting changes', () => {
      const buffer = new TextBuffer({
        text: 'abc\ndef\nghi\njkl\nmno'
      })

      const displayLayer = buffer.addDisplayLayer()
      displayLayer.foldBufferRange([[1, 3], [2, 0]])
      const languageMode = new TestLanguageMode([])
      buffer.setLanguageMode(languageMode)
      const allChanges = []

      displayLayer.onDidChange((changes) => allChanges.push(...changes))

      languageMode.emitHighlightingChangeEvent([[2, 1], [3, 2]])

      expect(allChanges).toEqual([{
        oldRange: Range(Point(1, 0), Point(3, 0)),
        newRange: Range(Point(1, 0), Point(3, 0))
      }])
    })

    it('gracefully handles the text decoration iterator reporting decoration boundaries beyond the end of a line', () => {
      const buffer = new TextBuffer({
        text: 'abc\ndef'
      })

      const displayLayer = buffer.addDisplayLayer({
        tabLength: 2
      })

      const languageMode = new TestLanguageMode([
        ['a', [[0, 1], [0, 10]]],
        ['b', [[0, 10], [1, 5]]]
      ])
      buffer.setLanguageMode(languageMode)
      expectTokenBoundaries(displayLayer, [
        {
          text: 'a',
          close: [],
          open: []
        },
        {
          text: 'bc',
          close: [],
          open: ['a']
        },
        {
          text: '',
          close: ['a'],
          open: []
        },
        {
          text: 'def',
          close: [],
          open: ['b']
        },
        {
          text: '',
          close: ['b'],
          open: []
        }
      ])
    })
  })

  describe('position translation', () => {
    it('honors the clip direction when in the middle of an atomic unit', () => {
      const buffer = new TextBuffer({
        text: '    hello world\nhow is it going\ni am good'
      })

      const displayLayer = buffer.addDisplayLayer({
        tabLength: 4
      })

      displayLayer.foldBufferRange([[0, 7], [2, 7]])
      expect(displayLayer.getText()).toBe('    hel⋯od')

      expect(displayLayer.clipScreenPosition([0, 1], {
        clipDirection: 'backward'
      })).toEqual([0, 0])

      expect(displayLayer.clipScreenPosition([0, 1], {
        clipDirection: 'closest'
      })).toEqual([0, 0])

      expect(displayLayer.clipScreenPosition([0, 1], {
        clipDirection: 'forward'
      })).toEqual([0, 4])

      expect(displayLayer.clipScreenPosition([0, 2], {
        clipDirection: 'backward'
      })).toEqual([0, 0])

      expect(displayLayer.clipScreenPosition([0, 2], {
        clipDirection: 'closest'
      })).toEqual([0, 0])

      expect(displayLayer.clipScreenPosition([0, 2], {
        clipDirection: 'forward'
      })).toEqual([0, 4])

      expect(displayLayer.clipScreenPosition([0, 3], {
        clipDirection: 'backward'
      })).toEqual([0, 0])

      expect(displayLayer.clipScreenPosition([0, 3], {
        clipDirection: 'closest'
      })).toEqual([0, 4])

      expect(displayLayer.clipScreenPosition([0, 3], {
        clipDirection: 'forward'
      })).toEqual([0, 4])

      expect(displayLayer.translateScreenPosition([0, 1], {
        clipDirection: 'backward'
      })).toEqual([0, 0])

      expect(displayLayer.translateScreenPosition([0, 1], {
        clipDirection: 'closest'
      })).toEqual([0, 0])

      expect(displayLayer.translateScreenPosition([0, 1], {
        clipDirection: 'forward'
      })).toEqual([0, 4])

      expect(displayLayer.translateScreenPosition([0, 2], {
        clipDirection: 'backward'
      })).toEqual([0, 0])

      expect(displayLayer.translateScreenPosition([0, 2], {
        clipDirection: 'closest'
      })).toEqual([0, 0])

      expect(displayLayer.translateScreenPosition([0, 2], {
        clipDirection: 'forward'
      })).toEqual([0, 4])

      expect(displayLayer.translateScreenPosition([0, 3], {
        clipDirection: 'backward'
      })).toEqual([0, 0])

      expect(displayLayer.translateScreenPosition([0, 3], {
        clipDirection: 'closest'
      })).toEqual([0, 4])

      expect(displayLayer.translateScreenPosition([0, 3], {
        clipDirection: 'forward'
      })).toEqual([0, 4])

      expect(displayLayer.translateBufferPosition([0, 12], {
        clipDirection: 'backward'
      })).toEqual([0, 7])

      expect(displayLayer.translateBufferPosition([0, 12], {
        clipDirection: 'closest'
      })).toEqual([0, 7])

      expect(displayLayer.translateBufferPosition([0, 12], {
        clipDirection: 'forward'
      })).toEqual([0, 8])

      expect(displayLayer.translateBufferPosition([1, 7], {
        clipDirection: 'backward'
      })).toEqual([0, 7])

      expect(displayLayer.translateBufferPosition([1, 7], {
        clipDirection: 'closest'
      })).toEqual([0, 7])

      expect(displayLayer.translateBufferPosition([1, 7], {
        clipDirection: 'forward'
      })).toEqual([0, 8])

      expect(displayLayer.translateBufferPosition([1, 8], {
        clipDirection: 'backward'
      })).toEqual([0, 7])

      expect(displayLayer.translateBufferPosition([1, 8], {
        clipDirection: 'closest'
      })).toEqual([0, 8])

      expect(displayLayer.translateBufferPosition([1, 8], {
        clipDirection: 'forward'
      })).toEqual([0, 8])
    })
  })

  describe('.onDidChange', () => {
    it('calls the given callback when the display layer\'s content changes', () => {
      const buffer = new TextBuffer({
        text: 'abc\ndef\nghi\njkl\nmno'
      })

      const displayLayer = buffer.addDisplayLayer({tabLength: 4})

      const events = []
      displayLayer.onDidChange((changes) => events.push(...changes))

      displayLayer.foldBufferRange(Range(Point(1, 1), Point(2, 2)))
      expect(events).toEqual([
        {
          oldRange: Range(Point(1, 0), Point(3, 0)),
          newRange: Range(Point(1, 0), Point(2, 0))
        }
      ])

      events.length = 0
      displayLayer.foldBufferRange(Range(Point(3, 1), Point(4, 2)))
      expect(events).toEqual([
        {
          oldRange: Range(Point(2, 0), Point(4, 0)),
          newRange: Range(Point(2, 0), Point(3, 0))
        }
      ])

      events.length = 0
      displayLayer.destroyAllFolds()
      expect(events).toEqual([
        {
          oldRange: Range(Point(1, 0), Point(3, 0)),
          newRange: Range(Point(1, 0), Point(5, 0))
        }
      ])

      // When multiple changes occur in a transaction, the changes are combined.
      events.length = 0
      buffer.transact(() => {
        displayLayer.foldBufferRange(Range(Point(1, 1), Point(2, 2)))
        displayLayer.foldBufferRange(Range(Point(3, 1), Point(4, 2)))
      })
      expect(events).toEqual([
        {
          oldRange: Range(Point(1, 0), Point(5, 0)),
          newRange: Range(Point(1, 0), Point(3, 0))
        }
      ])
    })

    it('calls the callback only one time per text buffer transaction', () => {
      const buffer = new TextBuffer({
        text: 'abc\ndef\nghi\njkl\nmno'
      })

      const displayLayer = buffer.addDisplayLayer({tabLength: 4})

      const events = []
      displayLayer.onDidChange((changes) => events.push(changes))

      const checkpoint = buffer.createCheckpoint()

      buffer.transact(() => {
        buffer.setTextInRange([[0, 1], [0, 1]], '\n')
        buffer.setTextInRange([[4, 2], [4, 2]], '\n')
        buffer.setTextInRange([[4, 2], [4, 2]], '.')
        buffer.setTextInRange([[4, 3], [4, 3]], '.')
        buffer.setTextInRange([[4, 4], [4, 4]], '.')
      })
      expect(events).toEqual([[
        {
          oldRange: Range(Point(0, 0), Point(1, 0)),
          newRange: Range(Point(0, 0), Point(2, 0))
        },
        {
          oldRange: Range(Point(3, 0), Point(4, 0)),
          newRange: Range(Point(4, 0), Point(6, 0))
        }
      ]])

      events.length = 0
      buffer.undo()
      expect(events).toEqual([[
        {
          oldRange: Range(Point(0, 0), Point(2, 0)),
          newRange: Range(Point(0, 0), Point(1, 0))
        },
        {
          oldRange: Range(Point(4, 0), Point(6, 0)),
          newRange: Range(Point(3, 0), Point(4, 0))
        }
      ]])

      events.length = 0
      buffer.redo()
      expect(events).toEqual([[
        {
          oldRange: Range(Point(0, 0), Point(1, 0)),
          newRange: Range(Point(0, 0), Point(2, 0))
        },
        {
          oldRange: Range(Point(3, 0), Point(4, 0)),
          newRange: Range(Point(4, 0), Point(6, 0))
        }
      ]])

      events.length = 0
      buffer.revertToCheckpoint(checkpoint)
      expect(events).toEqual([[
        {
          oldRange: Range(Point(0, 0), Point(2, 0)),
          newRange: Range(Point(0, 0), Point(1, 0))
        },
        {
          oldRange: Range(Point(4, 0), Point(6, 0)),
          newRange: Range(Point(3, 0), Point(4, 0))
        }
      ]])
    })
  })

  describe('.getApproximateScreenLineCount()', () => {
    it('estimates the screen line count based on the currently-indexed portion of the buffer', () => {
      const buffer = new TextBuffer({
        text: '111 111\n222 222\n3\n4\n5\n6\n7\n8'
      })

      const displayLayer = buffer.addDisplayLayer({
        softWrapColumn: 4
      })

      expect(displayLayer.getApproximateScreenLineCount()).toEqual(buffer.getLineCount())
      expect(displayLayer.translateBufferPosition(Point(1, Infinity))).toEqual(Point(3, 3))
      expect(displayLayer.indexedBufferRowCount).toBe(2)
      expect(displayLayer.getApproximateScreenLineCount()).toEqual(16)
      expect(displayLayer.translateBufferPosition(Point(3, 1))).toEqual(Point(5, 1))
      expect(displayLayer.indexedBufferRowCount).toBe(4)
      expect(displayLayer.getApproximateScreenLineCount()).toEqual(12)

      expect(displayLayer.translateBufferPosition(Point(3, 1))).toEqual(Point(5, 1))
      expect(displayLayer.indexedBufferRowCount).toBe(4)
      expect(displayLayer.getApproximateScreenLineCount()).toEqual(12)

      expect(displayLayer.translateBufferPosition(Point(4, 1))).toEqual(Point(6, 1))
      expect(displayLayer.indexedBufferRowCount).toBe(5)
      expect(displayLayer.getApproximateScreenLineCount()).toEqual(11)

      expect(displayLayer.getScreenLineCount()).toBe(10)
      expect(displayLayer.getApproximateScreenLineCount()).toBe(10)
    })
  })

  describe('.getApproximateRightmostScreenPosition()', () => {
    it('returns the rightmost screen position that has been indexed so far', () => {
      const buffer = new TextBuffer({
        text: '111\n222 222\n333 333 333\n444 444'
      })

      const displayLayer = buffer.addDisplayLayer({})
      expect(displayLayer.getApproximateRightmostScreenPosition()).toEqual(Point.ZERO)
      displayLayer.translateBufferPosition(Point(1, 0))
      expect(displayLayer.indexedBufferRowCount).toBe(2)
      expect(displayLayer.getApproximateRightmostScreenPosition()).toEqual(Point(1, 7))
      displayLayer.translateBufferPosition(Point(2, 0))
      expect(displayLayer.indexedBufferRowCount).toBe(3)
      expect(displayLayer.getApproximateRightmostScreenPosition()).toEqual(Point(2, 11))
      displayLayer.translateBufferPosition(Point(3, 0))
      expect(displayLayer.indexedBufferRowCount).toBe(4)
      expect(displayLayer.getApproximateRightmostScreenPosition()).toEqual(Point(2, 11))
    })
  })

  describe('.doBackgroundWork(deadline)', () => {
    const fakeDeadline = function (timeRemaining) {
      return {
        timeRemaining: () => {
          return timeRemaining--
        }
      }
    }

    it('computes additional screen lines, returning true or false', () => {
      const buffer = new TextBuffer({
        text: 'yo\n'.repeat(100)
      })

      const displayLayer = buffer.addDisplayLayer({})
      expect(displayLayer.doBackgroundWork(fakeDeadline(11))).toBe(true)
      expect(displayLayer.indexedBufferRowCount).toBeGreaterThan(0)
      expect(displayLayer.indexedBufferRowCount).toBeLessThan(buffer.getLineCount())
      expect(displayLayer.doBackgroundWork(fakeDeadline(1000))).toBe(false)
      expect(displayLayer.indexedBufferRowCount).toBe(buffer.getLineCount())
    })
  })

  describe('.populateSpatialIndexIfNeeded(endBufferRow, endScreenRow, deadline)', () => {
    it('updates the spatial index correctly when the endBufferRow exceets the buffer row count', () => {
      const buffer = new TextBuffer({
        text: SAMPLE_TEXT
      })

      const displayLayer = buffer.addDisplayLayer()
      displayLayer.foldBufferRange([[4, 29], [7, 4]])
      const expectedText = displayLayer.getText()
      displayLayer.clearSpatialIndex()

      displayLayer.populateSpatialIndexIfNeeded(Infinity, Infinity)
      expect(displayLayer.getText()).toBe(expectedText)
    })
  })

  describe('.bufferRowsForScreenRows(startRow, endRow)', () => {
    it('returns an array containing the buffer rows for the given screen row range', () => {
      const buffer = new TextBuffer({text: 'abcde\nfghij\nklmno\npqrst\nuvwxyz'})
      const displayLayer = buffer.addDisplayLayer({softWrapColumn: 4})
      const fold1 = displayLayer.foldBufferRange([[0, 1], [1, 1]]) // eslint-disable-line no-unused-vars
      const fold2 = displayLayer.foldBufferRange([[2, 2], [3, 2]])
      const fold3 = displayLayer.foldBufferRange([[3, 3], [3, 4]]) // eslint-disable-line no-unused-vars

      expect(displayLayer.bufferRowsForScreenRows(2, 5)).toEqual([2, 3, 4])
      expect(displayLayer.bufferRowsForScreenRows(3, 5)).toEqual([3, 4])
      expect(displayLayer.bufferRowsForScreenRows(4, 6)).toEqual([4, 4])
      expect(displayLayer.bufferRowsForScreenRows(0, 7)).toEqual([0, 1, 2, 3, 4, 4, 5])

      displayLayer.destroyFold(fold2)
      expect(displayLayer.bufferRowsForScreenRows(2, 5)).toEqual([2, 2, 3])
      expect(displayLayer.bufferRowsForScreenRows(3, 5)).toEqual([2, 3])
      expect(displayLayer.bufferRowsForScreenRows(4, 6)).toEqual([3, 3])
      expect(displayLayer.bufferRowsForScreenRows(0, 8)).toEqual([0, 1, 2, 2, 3, 3, 4, 4])
    })
  })

  describe('.getScreenLines(startRow, endRow)', () => {
    it('returns an empty array when the given start row is greater than the screen line count', () => {
      const buffer = new TextBuffer({
        text: 'hello'
      })

      const displayLayer = buffer.addDisplayLayer({})
      expect(displayLayer.getScreenLines(1, 2)).toEqual([])
    })
  })

  const randomizedTest =
  it('updates the displayed text correctly when the underlying buffer changes', () => {
    const now = Date.now()

    for (let i = 0; i < 200; i++) {
      let seed = now + i

      try {
        const random = new Random(seed)

        const buffer = new TextBuffer({
          text: buildRandomLines(random, 20)
        })

        const invisibles = {}

        if (random(2) > 0) {
          invisibles.space = '•'
        }

        if (random(2) > 0) {
          invisibles.eol = EOL_INVISIBLE
        }

        if (random(2) > 0) {
          invisibles.cr = CR_INVISIBLE
        }

        const foldIds = []
        const showIndentGuides = Boolean(random(2))
        const softWrapColumn = random(2) ? random.intBetween(5, 80) : null
        const foldsMarkerLayer = random(2) ? createFoldsMarkerLayer(random, buffer, foldIds) : null

        const displayLayer = buffer.addDisplayLayer({
          tabLength: 4,
          invisibles: invisibles,
          showIndentGuides: showIndentGuides,
          softWrapColumn: softWrapColumn,
          foldsMarkerLayer: foldsMarkerLayer
        })

        const languageMode = new TestLanguageMode([], buffer, random)
        buffer.setLanguageMode(languageMode)
        displayLayer.getText(0, 3)
        let undoableChanges = 0
        let redoableChanges = 0
        const screenLinesById = new Map()

        for (let j = 0; j < 10; j++) {
          const k = random(11)

          if (k < 2) {
            createRandomFold(random, displayLayer, foldIds)
          } else if (k < 4 && foldIds.length > 0) {
            destroyRandomFold(random, displayLayer, foldIds)
          } else if (k < 5 && foldIds.length > 0) {
            displayLayer.destroyAllFolds()
            foldIds.length = 0
          } else if (k < 6 && undoableChanges > 0) {
            undoableChanges--
            redoableChanges++
            performUndo(random, displayLayer)
          } else if (k < 7 && redoableChanges > 0) {
            undoableChanges++
            redoableChanges--
            performRedo(random, displayLayer)
          } else if (k < 8) {
            languageMode.emitHighlightingChangeEvent(getRandomBufferRange(random, buffer))
          } else if (k < 10) {
            undoableChanges++
            performRandomChange(random, displayLayer)
          } else {
            const softWrapColumn = random(2) ? random.intBetween(5, 80) : null
            displayLayer.reset({softWrapColumn})
          }

          if (!hasComputedAllScreenRows(displayLayer)) {
            performReadOutsideOfIndexedRegion(random, displayLayer)
          }

          const freshDisplayLayer = displayLayer.copy()
          freshDisplayLayer.getScreenLines()
          if (!Number.isFinite(displayLayer.softWrapColumn) && !displayLayer.showIndentGuides) {
            verifyLineLengths(displayLayer)
          }
          verifyTokenConsistency(displayLayer)
          verifyText(random, displayLayer, freshDisplayLayer)
          verifyRightmostScreenPosition(freshDisplayLayer)
          verifyScreenLineIds(displayLayer, screenLinesById)
          verifyPositionTranslations(random, displayLayer)

          if (randomizedTest.result.failedExpectations.length > 0) {
            console.log(`Failing Seed: ${seed}`)
            return
          }
        }
      } catch (error) {
        console.log(`Failing Seed: ${seed}`)
        throw error
      }
    }
  })
})

function performRandomChange (random, displayLayer) {
  const text = buildRandomLines(random, 4)
  const range = getRandomBufferRange(random, displayLayer.buffer)
  log(('buffer change ' + (range) + ' ' + (JSON.stringify(text))))

  verifyChangeEvent(displayLayer, () => {
    displayLayer.buffer.setTextInRange(range, text)
  })
}

function performUndo (random, displayLayer) {
  log('undo')

  verifyChangeEvent(displayLayer, () => {
    displayLayer.buffer.undo()
  })
}

function performRedo (random, displayLayer) {
  log('redo')

  verifyChangeEvent(displayLayer, () => {
    displayLayer.buffer.redo()
  })
}

function createFoldsMarkerLayer (random, buffer, foldIds) {
  const markerLayer = buffer.addMarkerLayer({
    maintainHistory: false,
    persistent: true,
    destroyInvalidatedMarkers: true
  })
  for (let i = 0, n = random(5); i < n; i++) {
    foldIds.push(markerLayer.markRange(getRandomBufferRange(random, buffer)).id)
  }
  return markerLayer
}

function createRandomFold (random, displayLayer, foldIds) {
  const bufferRange = getRandomBufferRange(random, displayLayer.buffer)
  log('fold ' + bufferRange)

  verifyChangeEvent(displayLayer, () => {
    foldIds.push(displayLayer.foldBufferRange(bufferRange))
  })
}

function destroyRandomFold (random, displayLayer, foldIds) {
  const foldIndex = random(foldIds.length - 1)
  log('destroy fold ' + foldIndex)

  verifyChangeEvent(displayLayer, () => {
    displayLayer.destroyFold(foldIds.splice(foldIndex, 1)[0])
  })
}

function performReadOutsideOfIndexedRegion (random, displayLayer) {
  const computedRowCount = getComputedScreenLineCount(displayLayer)
  const row = random.intBetween(computedRowCount, computedRowCount + 10)
  log('new-read ' + row)
  displayLayer.getScreenLines(0, row)
}

function log (message) {}

function verifyChangeEvent (displayLayer, fn) {
  let displayLayerCopy = displayLayer.copy()
  const previousTokenLines = getTokens(displayLayerCopy)
  displayLayerCopy.destroy()
<<<<<<< HEAD

  const allChanges = []
  const disposable = displayLayer.onDidChangeSync(function (changes) {
    allChanges.push(...changes)
=======
  let changes = []

  const disposable = displayLayer.onDidChange((event) => {
    changes.push(...event)
>>>>>>> 8fd3331d
  })
  fn()
  disposable.dispose()

  displayLayerCopy = displayLayer.copy()
  const expectedTokenLines = getTokens(displayLayerCopy)
<<<<<<< HEAD
  updateTokenLines(previousTokenLines, displayLayerCopy, allChanges)
=======
  updateTokenLines(previousTokenLines, displayLayerCopy, changes)
>>>>>>> 8fd3331d
  displayLayerCopy.destroy()
  expect(previousTokenLines).toEqual(expectedTokenLines)
}

function verifyText (random, displayLayer, freshDisplayLayer) {
  const startRow = random(getComputedScreenLineCount(displayLayer))
  const endRow = random.intBetween(startRow, getComputedScreenLineCount(displayLayer))
  const text = displayLayer.getText(startRow, endRow)
  const expectedText = freshDisplayLayer.getText().split('\n').slice(startRow, endRow).join('\n')
  expect(JSON.stringify(text)).toBe(JSON.stringify(expectedText), `Text for rows ${startRow} - ${endRow}`)
}

function verifyLineLengths (displayLayer) {
  const rowCount = getComputedScreenLineCount(displayLayer)
  const screenLines = displayLayer.getScreenLines(0, rowCount)
  for (let row = 0; row < rowCount; row++) {
    let text = screenLines[row].lineText.replace(LINE_ENDING_INVISIBLES_REGEXP, '')
    expect(displayLayer.lineLengthForScreenRow(row)).toBe(text.length)
  }
}

function verifyTokenConsistency (displayLayer) {
  const containingTags = []

  for (const tokens of getTokenBoundaries(displayLayer, 0, getComputedScreenLineCount(displayLayer))) {
    for (const {closeTags, openTags} of tokens) {
      for (const tag of closeTags) {
        const mostRecentOpenTag = containingTags.pop()
        expect(mostRecentOpenTag).toBe(tag)
      }

      containingTags.push(...openTags)
    }

    expect(containingTags).toEqual([])
  }

  expect(containingTags).toEqual([])
}

function verifyRightmostScreenPosition (displayLayer) {
  let maxLineLength = -1
  const longestScreenRows = new Set()

  for (let row = 0, rowCount = displayLayer.getScreenLineCount(); row < rowCount; row++) {
    const length = displayLayer.lineLengthForScreenRow(row)

    if (length > maxLineLength) {
      longestScreenRows.clear()
      maxLineLength = length
    }

    if (length >= maxLineLength) {
      longestScreenRows.add(row)
    }
  }

  const rightmostScreenPosition = displayLayer.getRightmostScreenPosition()
  expect(rightmostScreenPosition.column).toBe(maxLineLength)
  expect(longestScreenRows.has(rightmostScreenPosition.row)).toBe(true)
}

function verifyScreenLineIds (displayLayer, screenLinesById) {
  for (const screenLine of displayLayer.getScreenLines(0, getComputedScreenLineCount(displayLayer))) {
    if (screenLinesById.has(screenLine.id)) {
      expect(screenLinesById.get(screenLine.id)).toEqual(screenLine)
    } else {
      screenLinesById.set(screenLine.id, screenLine)
    }
  }
}

function verifyPositionTranslations (random, displayLayer) {
  for (let i = 0; i < 20; i++) {
    const screenRow = random(getComputedScreenLineCount(displayLayer))
    if (displayLayer.lineLengthForScreenRow(screenRow) === 0) continue
    const screenColumn = random(displayLayer.lineLengthForScreenRow(screenRow))
    const screenCharacter = displayLayer.getScreenLines(screenRow, screenRow + 1)[0].lineText[screenColumn]

    if (!/[a-z]/.test(screenCharacter)) continue

    const screenPosition = Point(screenRow, screenColumn)
    const bufferPosition = displayLayer.translateScreenPosition(screenPosition)
    const bufferCharacter = displayLayer.buffer.lineForRow(bufferPosition.row)[bufferPosition.column]

    expect(bufferCharacter).toBe(screenCharacter, `Screen position: ${screenPosition}, Buffer position: ${bufferPosition}`)
    expect(displayLayer.translateBufferPosition(bufferPosition)).toEqual(screenPosition, `translateBufferPosition(${bufferPosition})`)

    const nextBufferPosition = bufferPosition.traverse(Point(0, 1))
    const nextScreenPosition = displayLayer.translateBufferPosition(nextBufferPosition)
    expect(nextScreenPosition.isGreaterThan(screenPosition)).toBe(true, `translateBufferPosition(${nextBufferPosition}) > translateBufferPosition(${bufferPosition})`)
  }
}

function expectPositionTranslations (displayLayer, tranlations) {
  for (const [screenPosition, bufferPositions] of tranlations) {
    if (Array.isArray(bufferPositions)) {
      const [backwardBufferPosition, forwardBufferPosition] = bufferPositions

      expect(displayLayer.translateScreenPosition(screenPosition, {
        clipDirection: 'backward'
      })).toEqual(backwardBufferPosition, `translateScreenPosition(Point${screenPosition}, {clipDirection: 'backward'})`)

      expect(displayLayer.translateScreenPosition(screenPosition, {
        clipDirection: 'forward'
      })).toEqual(forwardBufferPosition, `translateScreenPosition(Point${screenPosition}, {clipDirection: 'forward'})`)

      expect(displayLayer.clipScreenPosition(screenPosition, {
        clipDirection: 'backward'
      })).toEqual(displayLayer.translateBufferPosition(backwardBufferPosition, {
        clipDirection: 'backward'
      }), `clipScreenPosition(Point${screenPosition}, {clipDirection: 'backward'})`)

      expect(displayLayer.clipScreenPosition(screenPosition, {
        clipDirection: 'forward'
      })).toEqual(displayLayer.translateBufferPosition(forwardBufferPosition, {
        clipDirection: 'forward'
      }), `clipScreenPosition(Point${screenPosition}, {clipDirection: 'forward'})`)
    } else {
      const bufferPosition = bufferPositions
      expect(displayLayer.translateScreenPosition(screenPosition)).toEqual(bufferPosition, `translateScreenPosition(Point${screenPosition})`)
      expect(displayLayer.translateScreenPosition(screenPosition, {clipDirection: 'forward'})).toEqual(bufferPosition, `translateScreenPosition(Point${screenPosition}, {clipDirection: 'forward'})`)
      expect(displayLayer.translateScreenPosition(screenPosition, {clipDirection: 'backward'})).toEqual(bufferPosition, `translateScreenPosition(Point${screenPosition}, {clipDirection: 'backward'})`)
      expect(displayLayer.translateBufferPosition(bufferPosition)).toEqual(screenPosition, `translateScreenPosition(Point${bufferPosition})`)
      expect(displayLayer.translateBufferPosition(bufferPosition, {clipDirection: 'forward'})).toEqual(screenPosition, `translateScreenPosition(Point${bufferPosition}, {clipDirection: 'forward'})`)
      expect(displayLayer.translateBufferPosition(bufferPosition, {clipDirection: 'backward'})).toEqual(screenPosition, `translateScreenPosition(Point${bufferPosition}, {clipDirection: 'backward'})`)
    }
  }
}

function expectTokenBoundaries (displayLayer, expectedTokens) {
  const tokenLines = getTokenBoundaries(displayLayer)

  for (const [screenRow, tokens] of tokenLines.entries()) {
    let screenColumn = 0

    for (const token of tokens) {
      if (expectedTokens.length === 0) {
        throw new Error('There are more tokens than expected.')
      }

      const {text, open, close} = expectedTokens.shift()

      expect(token.text).toEqual(
        text,
        ('Text of token with start position ' + (Point(screenRow, screenColumn)))
      )

      expect(token.closeTags).toEqual(
        close,
        ('Close tags of token with start position ' + (Point(screenRow, screenColumn)))
      )

      expect(token.openTags).toEqual(
        open,
        ('Open tags of token with start position: ' + (Point(screenRow, screenColumn)))
      )

      screenColumn += token.text.length
    }
  }
}

const getTokens = function (displayLayer, startRow = 0, endRow = displayLayer.getScreenLineCount()) {
  const containingTags = []
  const tokenLines = []

  for (const line of getTokenBoundaries(displayLayer, startRow, endRow)) {
    const tokenLine = []
    for (const {closeTags, openTags, text} of line) {
      for (let i = 0; i < closeTags.length; i++) {
        containingTags.pop()
      }

      for (const openTag of openTags) {
        containingTags.push(openTag)
      }

      tokenLine.push({
        tags: containingTags.slice().sort(),
        text: text
      })
    }
    tokenLines.push(tokenLine)
  }
  return tokenLines
}

function getTokenBoundaries (displayLayer, startRow = 0, endRow = displayLayer.getScreenLineCount()) {
  const tokenLines = []

  for (const {lineText, tags} of displayLayer.getScreenLines(startRow, endRow)) {
    const tokens = []
    let startIndex = 0
    let closeTags = []
    let openTags = []

    for (const tag of tags) {
      if (displayLayer.isCloseTag(tag)) {
        closeTags.push(displayLayer.classNameForTag(tag))
      } else if (displayLayer.isOpenTag(tag)) {
        openTags.push(displayLayer.classNameForTag(tag))
      } else {
        tokens.push({
          closeTags: closeTags,
          openTags: openTags,
          text: lineText.substr(startIndex, tag)
        })

        startIndex += tag
        closeTags = []
        openTags = []
      }
    }

    if (closeTags.length > 0 || openTags.length > 0) {
      tokens.push({
        closeTags: closeTags,
        openTags: openTags,
        text: ''
      })
    }

    tokenLines.push(tokens)
  }

  return tokenLines
}

function updateTokenLines (tokenLines, displayLayer, changes) {
  for (const {oldRange, newRange} of changes || []) {
    const newTokenLines = getTokens(displayLayer, newRange.start.row, newRange.end.row)
    tokenLines.splice(newRange.start.row, oldRange.end.row - oldRange.start.row, ...newTokenLines)
  }
}

function logTokens (displayLayer) { // eslint-disable-line
  let s = 'expectTokenBoundaries(displayLayer, [\n'

  for (const tokens of getTokenBoundaries(displayLayer)) {
    for (const {text, closeTags, openTags} of tokens) {
      s += ("  {text: '" + (text) + "', close: " + (JSON.stringify(closeTags)) + ', open: ' + (JSON.stringify(openTags)) + '},\n')
    }
  }

  s += '])'
  console.log(s)
}

function hasComputedAllScreenRows (displayLayer) {
  expect(displayLayer.indexedBufferRowCount).not.toBeGreaterThan(displayLayer.buffer.getLineCount())
  return displayLayer.indexedBufferRowCount === displayLayer.buffer.getLineCount()
}

function getComputedScreenLineCount (displayLayer) {
  return displayLayer.screenLineLengths.length
}<|MERGE_RESOLUTION|>--- conflicted
+++ resolved
@@ -2587,28 +2587,17 @@
   let displayLayerCopy = displayLayer.copy()
   const previousTokenLines = getTokens(displayLayerCopy)
   displayLayerCopy.destroy()
-<<<<<<< HEAD
 
   const allChanges = []
-  const disposable = displayLayer.onDidChangeSync(function (changes) {
+  const disposable = displayLayer.onDidChange((changes) => {
     allChanges.push(...changes)
-=======
-  let changes = []
-
-  const disposable = displayLayer.onDidChange((event) => {
-    changes.push(...event)
->>>>>>> 8fd3331d
   })
   fn()
   disposable.dispose()
 
   displayLayerCopy = displayLayer.copy()
   const expectedTokenLines = getTokens(displayLayerCopy)
-<<<<<<< HEAD
   updateTokenLines(previousTokenLines, displayLayerCopy, allChanges)
-=======
-  updateTokenLines(previousTokenLines, displayLayerCopy, changes)
->>>>>>> 8fd3331d
   displayLayerCopy.destroy()
   expect(previousTokenLines).toEqual(expectedTokenLines)
 }
