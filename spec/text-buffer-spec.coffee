fs = require 'fs-plus'
{join} = require 'path'
temp = require 'temp'
{File} = require 'pathwatcher'
Random = require 'random-seed'
Point = require '../src/point'
Range = require '../src/range'
DisplayLayer = require '../src/display-layer'
DefaultHistoryProvider = require '../src/default-history-provider'
TextBuffer = require '../src/text-buffer'
SampleText = fs.readFileSync(join(__dirname, 'fixtures', 'sample.js'), 'utf8')
{buildRandomLines, getRandomBufferRange} = require './helpers/random'

describe "TextBuffer", ->
  buffer = null

  beforeEach ->
    temp.track()
    jasmine.addCustomEqualityTester(require("underscore-plus").isEqual)
    # When running specs in Atom, setTimeout is spied on by default.
    jasmine.useRealClock?()

  afterEach ->
    buffer?.destroy()
    buffer = null

  describe "construction", ->
    it "can be constructed empty", ->
      buffer = new TextBuffer
      expect(buffer.getLineCount()).toBe 1
      expect(buffer.getText()).toBe ''
      expect(buffer.lineForRow(0)).toBe ''
      expect(buffer.lineEndingForRow(0)).toBe ''

    it "can be constructed with initial text containing no trailing newline", ->
      text = "hello\nworld\r\nhow are you doing?\r\nlast"
      buffer = new TextBuffer(text)
      expect(buffer.getLineCount()).toBe 4
      expect(buffer.getText()).toBe text
      expect(buffer.lineForRow(0)).toBe 'hello'
      expect(buffer.lineEndingForRow(0)).toBe '\n'
      expect(buffer.lineForRow(1)).toBe 'world'
      expect(buffer.lineEndingForRow(1)).toBe '\r\n'
      expect(buffer.lineForRow(2)).toBe 'how are you doing?'
      expect(buffer.lineEndingForRow(2)).toBe '\r\n'
      expect(buffer.lineForRow(3)).toBe 'last'
      expect(buffer.lineEndingForRow(3)).toBe ''

    it "can be constructed with initial text containing a trailing newline", ->
      text = "first\n"
      buffer = new TextBuffer(text)
      expect(buffer.getLineCount()).toBe 2
      expect(buffer.getText()).toBe text
      expect(buffer.lineForRow(0)).toBe 'first'
      expect(buffer.lineEndingForRow(0)).toBe '\n'
      expect(buffer.lineForRow(1)).toBe ''
      expect(buffer.lineEndingForRow(1)).toBe ''

    it "automatically assigns a unique identifier to new buffers", ->
      bufferIds = [0..16].map(-> new TextBuffer().getId())
      uniqueBufferIds = new Set(bufferIds)

      expect(uniqueBufferIds.size).toBe(bufferIds.length)

  describe "::destroy()", ->
    it "clears the buffer's state", ->
      filePath = temp.openSync('atom').path
      buffer = new TextBuffer()
      buffer.setPath(filePath)
      buffer.append("a")
      buffer.append("b")
      buffer.destroy()

      expect(buffer.getText()).toBe('')
      buffer.undo()
      expect(buffer.getText()).toBe('')
      expect(-> buffer.save()).toThrowError(/Can't save destroyed buffer/)

  describe "::setTextInRange(range, text)", ->
    beforeEach ->
      buffer = new TextBuffer("hello\nworld\r\nhow are you doing?")

    it "can replace text on a single line with a standard newline", ->
      buffer.setTextInRange([[0, 2], [0, 4]], "y y")
      expect(buffer.getText()).toEqual "hey yo\nworld\r\nhow are you doing?"

    it "can replace text on a single line with a carriage-return/newline", ->
      buffer.setTextInRange([[1, 3], [1, 5]], "ms")
      expect(buffer.getText()).toEqual "hello\nworms\r\nhow are you doing?"

    it "can replace text in a region spanning multiple lines, ending on the last line", ->
      buffer.setTextInRange([[0, 2], [2, 3]], "y there\r\ncat\nwhat", normalizeLineEndings: false)
      expect(buffer.getText()).toEqual "hey there\r\ncat\nwhat are you doing?"

    it "can replace text in a region spanning multiple lines, ending with a carriage-return/newline", ->
      buffer.setTextInRange([[0, 2], [1, 3]], "y\nyou're o", normalizeLineEndings: false)
      expect(buffer.getText()).toEqual "hey\nyou're old\r\nhow are you doing?"

    describe "after a change", ->
<<<<<<< HEAD
      it "notifies, in order, the language mode, display layers, ::onDidChange observers and display layer ::onDidChangeSync observers with the relevant details", ->
        events = []
        languageMode = {
          bufferDidChange: (e) -> events.push({source: languageMode, event: e}),
          onDidChangeHighlighting: -> {dispose: ->}
=======
      it "notifies, in order, decoration layers, display layers, and display layer ::onDidChange observers with the relevant details", ->
        buffer = new TextBuffer("hello\nworld\r\nhow are you doing?")

        events = []
        textDecorationLayer1 = {
          bufferDidChange: (e) -> events.push({source: 'decoration-layer-1', event: e})
        }
        textDecorationLayer2 = {
          bufferDidChange: (e) -> events.push({source: 'decoration-layer-2', event: e}),
          jasmineToString: -> '<TextDecorationLayer2>'
>>>>>>> 8fd3331d
        }
        displayLayer1 = buffer.addDisplayLayer()
        displayLayer2 = buffer.addDisplayLayer()
        spyOn(displayLayer1, 'bufferDidChange').and.callFake (e) ->
          events.push({source: 'display-layer-1', event: e})
          DisplayLayer.prototype.bufferDidChange.call(displayLayer1, e)
        spyOn(displayLayer2, 'bufferDidChange').and.callFake (e) ->
          events.push({source: 'display-layer-2', event: e})
          DisplayLayer.prototype.bufferDidChange.call(displayLayer2, e)
<<<<<<< HEAD
        buffer.onDidChange (e) -> events.push({source: buffer, event: e})
        buffer.setLanguageMode(languageMode)
=======
        buffer.registerTextDecorationLayer(textDecorationLayer1)
        buffer.registerTextDecorationLayer(textDecorationLayer1) # insert a duplicate decoration layer
        buffer.registerTextDecorationLayer(textDecorationLayer2)
        buffer.onDidChange (e) -> events.push({source: 'buffer', event: JSON.parse(JSON.stringify(e))})
        displayLayer1.onDidChange (e) -> events.push({source: 'display-layer-event', event: e})
>>>>>>> 8fd3331d

        buffer.transact ->
          buffer.setTextInRange([[0, 2], [2, 3]], "y there\r\ncat\nwhat", normalizeLineEndings: false)
          buffer.setTextInRange([[1, 1], [1, 2]], "abc", normalizeLineEndings: false)

        changeEvent1 = {
          oldRange: [[0, 2], [2, 3]], newRange: [[0, 2], [2, 4]]
          oldText: "llo\nworld\r\nhow", newText: "y there\r\ncat\nwhat",
        }
        changeEvent2 = {
          oldRange: [[1, 1], [1, 2]], newRange: [[1, 1], [1, 4]]
          oldText: "a", newText: "abc",
        }
        expect(events).toEqual [
<<<<<<< HEAD
          {source: languageMode, event: changeEvent1},
          {source: displayLayer1, event: changeEvent1},
          {source: displayLayer2, event: changeEvent1},
          {source: buffer, event: changeEvent1},

          {source: languageMode, event: changeEvent2},
          {source: displayLayer1, event: changeEvent2},
          {source: displayLayer2, event: changeEvent2},
          {source: buffer, event: changeEvent2}
=======
          {source: 'decoration-layer-1', event: changeEvent1},
          {source: 'decoration-layer-2', event: changeEvent1},
          {source: 'display-layer-1', event: changeEvent1},
          {source: 'display-layer-2', event: changeEvent1},

          {source: 'decoration-layer-1', event: changeEvent2},
          {source: 'decoration-layer-2', event: changeEvent2},
          {source: 'display-layer-1', event: changeEvent2},
          {source: 'display-layer-2', event: changeEvent2},

          {
            source: 'buffer',
            event: {
              oldRange: Range(Point(0, 2), Point(2, 3)),
              newRange: Range(Point(0, 2), Point(2, 4)),
              changes: [
                {
                  oldRange: Range(Point(0, 2), Point(2, 3)),
                  newRange: Range(Point(0, 2), Point(2, 4)),
                  oldText: "llo\nworld\r\nhow",
                  newText: "y there\r\ncabct\nwhat"
                }
              ]
            }
          },
          {
            source: 'display-layer-event',
            event: [{
              oldRange: Range(Point(0, 0), Point(3, 0)),
              newRange: Range(Point(0, 0), Point(3, 0))
            }]
          }
>>>>>>> 8fd3331d
        ]

    it "returns the newRange of the change", ->
      expect(buffer.setTextInRange([[0, 2], [2, 3]], "y there\r\ncat\nwhat"), normalizeLineEndings: false).toEqual [[0, 2], [2, 4]]

    it "clips the given range", ->
      buffer.setTextInRange([[-1, -1], [0, 1]], "y")
      buffer.setTextInRange([[0, 10], [0, 100]], "w")
      expect(buffer.lineForRow(0)).toBe "yellow"

    it "preserves the line endings of existing lines", ->
      buffer.setTextInRange([[0, 1], [0, 2]], 'o')
      expect(buffer.lineEndingForRow(0)).toBe '\n'
      buffer.setTextInRange([[1, 1], [1, 3]], 'i')
      expect(buffer.lineEndingForRow(1)).toBe '\r\n'

    it "freezes change event ranges", ->
      changedOldRange = null
      changedNewRange = null
      buffer.onDidChange ({oldRange, newRange}) ->
        oldRange.start = Point(0, 3)
        oldRange.start.row = 1
        newRange.start = Point(4, 4)
        newRange.end.row = 2
        changedOldRange = oldRange
        changedNewRange = newRange

      buffer.setTextInRange(Range(Point(0, 2), Point(0, 4)), "y y")

      expect(changedOldRange).toEqual([[0, 2], [0, 4]])
      expect(changedNewRange).toEqual([[0, 2], [0, 5]])

    describe "when the undo option is 'skip'", ->
      it "replaces the contents of the buffer with the given text", ->
        buffer.setTextInRange([[0, 0], [0, 1]], "y")
        buffer.setTextInRange([[0, 10], [0, 100]], "w", {undo: 'skip'})
        expect(buffer.lineForRow(0)).toBe "yellow"

        expect(buffer.undo()).toBe true
        expect(buffer.lineForRow(0)).toBe "hellow"

      it "still emits marker change events (regression)", ->
        markerLayer = buffer.addMarkerLayer()
        marker = markerLayer.markRange([[0, 0], [0, 3]])

        markerLayerUpdateEventsCount = 0
        markerChangeEvents = []
        markerLayer.onDidUpdate -> markerLayerUpdateEventsCount++
        marker.onDidChange (event) -> markerChangeEvents.push(event)

        buffer.setTextInRange([[0, 0], [0, 1]], '', {undo: 'skip'})
        expect(markerLayerUpdateEventsCount).toBe(1)
        expect(markerChangeEvents).toEqual([{
          wasValid: true, isValid: true,
          hadTail: true, hasTail: true,
          oldProperties: {}, newProperties: {},
          oldHeadPosition: Point(0, 3), newHeadPosition: Point(0, 2),
          oldTailPosition: Point(0, 0), newTailPosition: Point(0, 0),
          textChanged: true
        }])
        markerChangeEvents.length = 0

        buffer.transact ->
          buffer.setTextInRange([[0, 0], [0, 1]], '', {undo: 'skip'})
        expect(markerLayerUpdateEventsCount).toBe(2)
        expect(markerChangeEvents).toEqual([{
          wasValid: true, isValid: true,
          hadTail: true, hasTail: true,
          oldProperties: {}, newProperties: {},
          oldHeadPosition: Point(0, 2), newHeadPosition: Point(0, 1),
          oldTailPosition: Point(0, 0), newTailPosition: Point(0, 0),
          textChanged: true
        }])

      it "still emits text change events (regression)", (done) ->
        didChangeEvents = []
        buffer.onDidChange (event) -> didChangeEvents.push(event)

        buffer.onDidStopChanging ({changes}) ->
          assertChangesEqual(changes, [{
            oldRange: [[0, 0], [0, 1]],
            newRange: [[0, 0], [0, 1]],
            oldText: 'h',
            newText: 'z'
          }])
          done()

        buffer.setTextInRange([[0, 0], [0, 1]], 'y', {undo: 'skip'})
        expect(didChangeEvents.length).toBe(1)
        assertChangesEqual(didChangeEvents[0].changes, [{
          oldRange: [[0, 0], [0, 1]],
          newRange: [[0, 0], [0, 1]],
          oldText: 'h',
          newText: 'y'
        }])

        buffer.transact -> buffer.setTextInRange([[0, 0], [0, 1]], 'z', {undo: 'skip'})
        expect(didChangeEvents.length).toBe(2)
        assertChangesEqual(didChangeEvents[1].changes, [{
          oldRange: [[0, 0], [0, 1]],
          newRange: [[0, 0], [0, 1]],
          oldText: 'y',
          newText: 'z'
        }])

    describe "when the normalizeLineEndings argument is true (the default)", ->
      describe "when the range's start row has a line ending", ->
        it "normalizes inserted line endings to match the line ending of the range's start row", ->
          changeEvents = []
          buffer.onDidChange (e) -> changeEvents.push(e)

          expect(buffer.lineEndingForRow(0)).toBe '\n'
          buffer.setTextInRange([[0, 2], [0, 5]], "y\r\nthere\r\ncrazy")
          expect(buffer.lineEndingForRow(0)).toBe '\n'
          expect(buffer.lineEndingForRow(1)).toBe '\n'
          expect(buffer.lineEndingForRow(2)).toBe '\n'
          expect(changeEvents[0].newText).toBe "y\nthere\ncrazy"

          expect(buffer.lineEndingForRow(3)).toBe '\r\n'
          buffer.setTextInRange([[3, 3], [4, Infinity]], "ms\ndo you\r\nlike\ndirt")
          expect(buffer.lineEndingForRow(3)).toBe '\r\n'
          expect(buffer.lineEndingForRow(4)).toBe '\r\n'
          expect(buffer.lineEndingForRow(5)).toBe '\r\n'
          expect(buffer.lineEndingForRow(6)).toBe ''
          expect(changeEvents[1].newText).toBe "ms\r\ndo you\r\nlike\r\ndirt"

          buffer.setTextInRange([[5, 1], [5, 3]], '\r')
          expect(changeEvents[2].changes).toEqual([{
            oldRange: [[5, 1], [5, 3]],
            newRange: [[5, 1], [6, 0]],
            oldText: 'ik',
            newText: '\r\n'
          }])

          buffer.undo()
          expect(changeEvents[3].changes).toEqual([{
            oldRange: [[5, 1], [6, 0]],
            newRange: [[5, 1], [5, 3]],
            oldText: '\r\n',
            newText: 'ik'
          }])

          buffer.redo()
          expect(changeEvents[4].changes).toEqual([{
            oldRange: [[5, 1], [5, 3]],
            newRange: [[5, 1], [6, 0]],
            oldText: 'ik',
            newText: '\r\n'
          }])

      describe "when the range's start row has no line ending (because it's the last line of the buffer)", ->
        describe "when the buffer contains no newlines", ->
          it "honors the newlines in the inserted text", ->
            buffer = new TextBuffer("hello")
            buffer.setTextInRange([[0, 2], [0, Infinity]], "hey\r\nthere\nworld")
            expect(buffer.lineEndingForRow(0)).toBe '\r\n'
            expect(buffer.lineEndingForRow(1)).toBe '\n'
            expect(buffer.lineEndingForRow(2)).toBe ''

        describe "when the buffer contains newlines", ->
          it "normalizes inserted line endings to match the line ending of the penultimate row", ->
            expect(buffer.lineEndingForRow(1)).toBe '\r\n'
            buffer.setTextInRange([[2, 0], [2, Infinity]], "what\ndo\r\nyou\nwant?")
            expect(buffer.lineEndingForRow(2)).toBe '\r\n'
            expect(buffer.lineEndingForRow(3)).toBe '\r\n'
            expect(buffer.lineEndingForRow(4)).toBe '\r\n'
            expect(buffer.lineEndingForRow(5)).toBe ''

    describe "when the normalizeLineEndings argument is false", ->
      it "honors the newlines in the inserted text", ->
        buffer.setTextInRange([[1, 0], [1, 5]], "moon\norbiting\r\nhappily\nthere", {normalizeLineEndings: false})
        expect(buffer.lineEndingForRow(1)).toBe '\n'
        expect(buffer.lineEndingForRow(2)).toBe '\r\n'
        expect(buffer.lineEndingForRow(3)).toBe '\n'
        expect(buffer.lineEndingForRow(4)).toBe '\r\n'
        expect(buffer.lineEndingForRow(5)).toBe ''

  describe "::setText(text)", ->
    it "replaces the contents of the buffer with the given text", ->
      buffer = new TextBuffer("hello\nworld\r\nyou are cool")
      buffer.setText("goodnight\r\nmoon\nit's been good")
      expect(buffer.getText()).toBe "goodnight\r\nmoon\nit's been good"
      buffer.undo()
      expect(buffer.getText()).toBe "hello\nworld\r\nyou are cool"

  describe "::insert(position, text, normalizeNewlinesn)", ->
    it "inserts text at the given position", ->
      buffer = new TextBuffer("hello world")
      buffer.insert([0, 5], " there")
      expect(buffer.getText()).toBe "hello there world"

    it "honors the normalizeNewlines option", ->
      buffer = new TextBuffer("hello\nworld")
      buffer.insert([0, 5], "\r\nthere\r\nlittle", normalizeLineEndings: false)
      expect(buffer.getText()).toBe "hello\r\nthere\r\nlittle\nworld"

  describe "::append(text, normalizeNewlines)", ->
    it "appends text to the end of the buffer", ->
      buffer = new TextBuffer("hello world")
      buffer.append(", how are you?")
      expect(buffer.getText()).toBe "hello world, how are you?"

    it "honors the normalizeNewlines option", ->
      buffer = new TextBuffer("hello\nworld")
      buffer.append("\r\nhow\r\nare\nyou?", normalizeLineEndings: false)
      expect(buffer.getText()).toBe "hello\nworld\r\nhow\r\nare\nyou?"

  describe "::delete(range)", ->
    it "deletes text in the given range", ->
      buffer = new TextBuffer("hello world")
      buffer.delete([[0, 5], [0, 11]])
      expect(buffer.getText()).toBe "hello"

  describe "::deleteRows(startRow, endRow)", ->
    beforeEach ->
      buffer = new TextBuffer("first\nsecond\nthird\nlast")

    describe "when the endRow is less than the last row of the buffer", ->
      it "deletes the specified rows", ->
        buffer.deleteRows(1, 2)
        expect(buffer.getText()).toBe "first\nlast"
        buffer.deleteRows(0, 0)
        expect(buffer.getText()).toBe "last"

    describe "when the endRow is the last row of the buffer", ->
      it "deletes the specified rows", ->
        buffer.deleteRows(2, 3)
        expect(buffer.getText()).toBe "first\nsecond"
        buffer.deleteRows(0, 1)
        expect(buffer.getText()).toBe ""

    it "clips the given row range", ->
      buffer.deleteRows(-1, 0)
      expect(buffer.getText()).toBe "second\nthird\nlast"
      buffer.deleteRows(1, 5)
      expect(buffer.getText()).toBe "second"

      buffer.deleteRows(-2, -1)
      expect(buffer.getText()).toBe "second"
      buffer.deleteRows(1, 2)
      expect(buffer.getText()).toBe "second"

    it "handles out of order row ranges", ->
      buffer.deleteRows(2, 1)
      expect(buffer.getText()).toBe "first\nlast"

  describe "::getText()", ->
    it "returns the contents of the buffer as a single string", ->
      buffer = new TextBuffer("hello\nworld\r\nhow are you?")
      expect(buffer.getText()).toBe "hello\nworld\r\nhow are you?"
      buffer.setTextInRange([[1, 0], [1, 5]], "mom")
      expect(buffer.getText()).toBe "hello\nmom\r\nhow are you?"

  describe "::undo() and ::redo()", ->
    beforeEach ->
      buffer = new TextBuffer(text: "hello\nworld\r\nhow are you doing?")

    it "undoes and redoes multiple changes", ->
      buffer.setTextInRange([[0, 5], [0, 5]], " there")
      buffer.setTextInRange([[1, 0], [1, 5]], "friend")
      expect(buffer.getText()).toBe "hello there\nfriend\r\nhow are you doing?"

      buffer.undo()
      expect(buffer.getText()).toBe "hello there\nworld\r\nhow are you doing?"

      buffer.undo()
      expect(buffer.getText()).toBe "hello\nworld\r\nhow are you doing?"

      buffer.undo()
      expect(buffer.getText()).toBe "hello\nworld\r\nhow are you doing?"

      buffer.redo()
      expect(buffer.getText()).toBe "hello there\nworld\r\nhow are you doing?"

      buffer.undo()
      expect(buffer.getText()).toBe "hello\nworld\r\nhow are you doing?"

      buffer.redo()
      buffer.redo()
      expect(buffer.getText()).toBe "hello there\nfriend\r\nhow are you doing?"

      buffer.redo()
      expect(buffer.getText()).toBe "hello there\nfriend\r\nhow are you doing?"

    it "clears the redo stack upon a fresh change", ->
      buffer.setTextInRange([[0, 5], [0, 5]], " there")
      buffer.setTextInRange([[1, 0], [1, 5]], "friend")
      expect(buffer.getText()).toBe "hello there\nfriend\r\nhow are you doing?"

      buffer.undo()
      expect(buffer.getText()).toBe "hello there\nworld\r\nhow are you doing?"

      buffer.setTextInRange([[1, 3], [1, 5]], "m")
      expect(buffer.getText()).toBe "hello there\nworm\r\nhow are you doing?"

      buffer.redo()
      expect(buffer.getText()).toBe "hello there\nworm\r\nhow are you doing?"

      buffer.undo()
      expect(buffer.getText()).toBe "hello there\nworld\r\nhow are you doing?"

      buffer.undo()
      expect(buffer.getText()).toBe "hello\nworld\r\nhow are you doing?"

    it "does not allow the undo stack to grow without bound", ->
      buffer = new TextBuffer(maxUndoEntries: 12)

      # Each transaction is treated as a single undo entry. We can undo up
      # to 12 of them.
      buffer.setText("")
      buffer.clearUndoStack()
      for i in [0...13]
        buffer.transact ->
          buffer.append(String(i))
          buffer.append("\n")
      expect(buffer.getLineCount()).toBe 14

      undoCount = 0
      undoCount++ while buffer.undo()
      expect(undoCount).toBe 12
      expect(buffer.getText()).toBe '0\n'

  describe "transactions", ->
    now = null

    beforeEach ->
      now = 0
      spyOn(Date, 'now').and.callFake -> now

      buffer = new TextBuffer(text: "hello\nworld\r\nhow are you doing?")
      buffer.setTextInRange([[1, 3], [1, 5]], 'ms')

    describe "::transact(groupingInterval, fn)", ->
      it "groups all operations in the given function in a single transaction", ->
        buffer.transact ->
          buffer.setTextInRange([[0, 2], [0, 5]], "y")
          buffer.transact ->
            buffer.setTextInRange([[2, 13], [2, 14]], "igg")

        expect(buffer.getText()).toBe "hey\nworms\r\nhow are you digging?"
        buffer.undo()
        expect(buffer.getText()).toBe "hello\nworms\r\nhow are you doing?"
        buffer.undo()
        expect(buffer.getText()).toBe "hello\nworld\r\nhow are you doing?"

      it "halts execution of the function if the transaction is aborted", ->
        innerContinued = false
        outerContinued = false

        buffer.transact ->
          buffer.setTextInRange([[0, 2], [0, 5]], "y")
          buffer.transact ->
            buffer.setTextInRange([[2, 13], [2, 14]], "igg")
            buffer.abortTransaction()
            innerContinued = true
          outerContinued = true

        expect(innerContinued).toBe false
        expect(outerContinued).toBe true
        expect(buffer.getText()).toBe "hey\nworms\r\nhow are you doing?"

      it "groups all operations performed within the given function into a single undo/redo operation", ->
        buffer.transact ->
          buffer.setTextInRange([[0, 2], [0, 5]], "y")
          buffer.setTextInRange([[2, 13], [2, 14]], "igg")

        expect(buffer.getText()).toBe "hey\nworms\r\nhow are you digging?"

        # subsequent changes are not included in the transaction
        buffer.setTextInRange([[1, 0], [1, 0]], "little ")
        buffer.undo()
        expect(buffer.getText()).toBe "hey\nworms\r\nhow are you digging?"

        # this should undo all changes in the transaction
        buffer.undo()
        expect(buffer.getText()).toBe "hello\nworms\r\nhow are you doing?"

        # previous changes are not included in the transaction
        buffer.undo()
        expect(buffer.getText()).toBe "hello\nworld\r\nhow are you doing?"

        buffer.redo()
        expect(buffer.getText()).toBe "hello\nworms\r\nhow are you doing?"

        # this should redo all changes in the transaction
        buffer.redo()
        expect(buffer.getText()).toBe "hey\nworms\r\nhow are you digging?"

        # this should redo the change following the transaction
        buffer.redo()
        expect(buffer.getText()).toBe "hey\nlittle worms\r\nhow are you digging?"

      it "does not push the transaction to the undo stack if it is empty", ->
        buffer.transact ->
        buffer.undo()
        expect(buffer.getText()).toBe "hello\nworld\r\nhow are you doing?"

        buffer.redo()
        buffer.transact -> buffer.abortTransaction()
        buffer.undo()
        expect(buffer.getText()).toBe "hello\nworld\r\nhow are you doing?"

      it "halts execution undoes all operations since the beginning of the transaction if ::abortTransaction() is called", ->
        continuedPastAbort = false
        buffer.transact ->
          buffer.setTextInRange([[0, 2], [0, 5]], "y")
          buffer.setTextInRange([[2, 13], [2, 14]], "igg")
          buffer.abortTransaction()
          continuedPastAbort = true

        expect(continuedPastAbort).toBe false

        expect(buffer.getText()).toBe "hello\nworms\r\nhow are you doing?"

        buffer.undo()
        expect(buffer.getText()).toBe "hello\nworld\r\nhow are you doing?"

        buffer.redo()
        expect(buffer.getText()).toBe "hello\nworms\r\nhow are you doing?"

        buffer.redo()
        expect(buffer.getText()).toBe "hello\nworms\r\nhow are you doing?"

      it "preserves the redo stack until a content change occurs", ->
        buffer.undo()
        expect(buffer.getText()).toBe "hello\nworld\r\nhow are you doing?"

        # no changes occur in this transaction before aborting
        buffer.transact ->
          buffer.markRange([[0, 0], [0, 5]])
          buffer.abortTransaction()
          buffer.setTextInRange([[0, 0], [0, 5]], "hey")

        buffer.redo()
        expect(buffer.getText()).toBe "hello\nworms\r\nhow are you doing?"

        buffer.undo()
        expect(buffer.getText()).toBe "hello\nworld\r\nhow are you doing?"

        buffer.transact ->
          buffer.setTextInRange([[0, 0], [0, 5]], "hey")
          buffer.abortTransaction()
        expect(buffer.getText()).toBe "hello\nworld\r\nhow are you doing?"

        buffer.redo()
        expect(buffer.getText()).toBe "hello\nworld\r\nhow are you doing?"

      it "allows nested transactions", ->
        expect(buffer.getText()).toBe "hello\nworms\r\nhow are you doing?"

        buffer.transact ->
          buffer.setTextInRange([[0, 2], [0, 5]], "y")
          buffer.transact ->
            buffer.setTextInRange([[2, 13], [2, 14]], "igg")
            buffer.setTextInRange([[2, 18], [2, 19]], "'")
          expect(buffer.getText()).toBe "hey\nworms\r\nhow are you diggin'?"
          buffer.undo()
          expect(buffer.getText()).toBe "hey\nworms\r\nhow are you doing?"
          buffer.redo()
          expect(buffer.getText()).toBe "hey\nworms\r\nhow are you diggin'?"

        buffer.undo()
        expect(buffer.getText()).toBe "hello\nworms\r\nhow are you doing?"

        buffer.redo()
        expect(buffer.getText()).toBe "hey\nworms\r\nhow are you diggin'?"

        buffer.undo()
        buffer.undo()
        expect(buffer.getText()).toBe "hello\nworld\r\nhow are you doing?"

      it "groups adjacent transactions within each other's grouping intervals", ->
        now += 1000
        buffer.transact 101, -> buffer.setTextInRange([[0, 2], [0, 5]], "y")

        now += 100
        buffer.transact 201, -> buffer.setTextInRange([[0, 3], [0, 3]], "yy")

        now += 200
        buffer.transact 201, -> buffer.setTextInRange([[0, 5], [0, 5]], "yy")

        # not grouped because the previous transaction's grouping interval
        # is only 200ms and we've advanced 300ms
        now += 300
        buffer.transact 301, -> buffer.setTextInRange([[0, 7], [0, 7]], "!!")

        expect(buffer.getText()).toBe "heyyyyy!!\nworms\r\nhow are you doing?"

        buffer.undo()
        expect(buffer.getText()).toBe "heyyyyy\nworms\r\nhow are you doing?"

        buffer.undo()
        expect(buffer.getText()).toBe "hello\nworms\r\nhow are you doing?"

        buffer.redo()
        expect(buffer.getText()).toBe "heyyyyy\nworms\r\nhow are you doing?"

        buffer.redo()
        expect(buffer.getText()).toBe "heyyyyy!!\nworms\r\nhow are you doing?"

      it "allows undo/redo within transactions, but not beyond the start of the containing transaction", ->
        buffer.setText("")
        buffer.markPosition([0, 0])

        buffer.append("a")

        buffer.transact ->
          buffer.append("b")
          buffer.transact -> buffer.append("c")
          buffer.append("d")

          expect(buffer.undo()).toBe true
          expect(buffer.getText()).toBe "abc"

          expect(buffer.undo()).toBe true
          expect(buffer.getText()).toBe "ab"

          expect(buffer.undo()).toBe true
          expect(buffer.getText()).toBe "a"

          expect(buffer.undo()).toBe false
          expect(buffer.getText()).toBe "a"

          expect(buffer.redo()).toBe true
          expect(buffer.getText()).toBe "ab"

          expect(buffer.redo()).toBe true
          expect(buffer.getText()).toBe "abc"

          expect(buffer.redo()).toBe true
          expect(buffer.getText()).toBe "abcd"

          expect(buffer.redo()).toBe false
          expect(buffer.getText()).toBe "abcd"

        expect(buffer.undo()).toBe true
        expect(buffer.getText()).toBe "a"

      it "does not error if the buffer is destroyed in a change callback within the transaction", ->
        buffer.onDidChange -> buffer.destroy()
        result = buffer.transact ->
          buffer.append('!')
          'hi'
        expect(result).toBe('hi')

  describe "checkpoints", ->
    beforeEach ->
      buffer = new TextBuffer

    describe "::getChangesSinceCheckpoint(checkpoint)", ->
      it "returns a list of changes that have been made since the checkpoint", ->
        buffer.setText('abc\ndef\nghi\njkl\n')
        buffer.append("mno\n")
        checkpoint = buffer.createCheckpoint()
        buffer.transact ->
          buffer.append('pqr\n')
          buffer.append('stu\n')
        buffer.append('vwx\n')
        buffer.setTextInRange([[1, 0], [1, 2]], 'yz')

        expect(buffer.getText()).toBe 'abc\nyzf\nghi\njkl\nmno\npqr\nstu\nvwx\n'
        assertChangesEqual(buffer.getChangesSinceCheckpoint(checkpoint), [
          {
            oldRange: [[1, 0], [1, 2]],
            newRange: [[1, 0], [1, 2]],
            oldText: "de",
            newText: "yz",
          },
          {
            oldRange: [[5, 0], [5, 0]],
            newRange: [[5, 0], [8, 0]],
            oldText: "",
            newText: "pqr\nstu\nvwx\n",
          }
        ])

      it "returns an empty list of changes when no change has been made since the checkpoint", ->
        checkpoint = buffer.createCheckpoint()
        expect(buffer.getChangesSinceCheckpoint(checkpoint)).toEqual []

      it "returns an empty list of changes when the checkpoint doesn't exist", ->
        buffer.transact ->
          buffer.append('abc\n')
          buffer.append('def\n')
        buffer.append('ghi\n')
        expect(buffer.getChangesSinceCheckpoint(-1)).toEqual []

    describe "::revertToCheckpoint(checkpoint)", ->
      it "undoes all changes following the checkpoint", ->
        buffer.append("hello")
        checkpoint = buffer.createCheckpoint()

        buffer.transact ->
          buffer.append("\n")
          buffer.append("world")

        buffer.append("\n")
        buffer.append("how are you?")

        result = buffer.revertToCheckpoint(checkpoint)
        expect(result).toBe(true)
        expect(buffer.getText()).toBe("hello")

        buffer.redo()
        expect(buffer.getText()).toBe("hello")

    describe "::groupChangesSinceCheckpoint(checkpoint)", ->
      it "combines all changes since the checkpoint into a single transaction", ->
        historyLayer = buffer.addMarkerLayer(maintainHistory: true)

        buffer.append("one\n")
        marker = historyLayer.markRange([[0, 1], [0, 2]])
        marker.setProperties(a: 'b')

        checkpoint = buffer.createCheckpoint()
        buffer.append("two\n")
        buffer.transact ->
          buffer.append("three\n")
          buffer.append("four")

        marker.setRange([[0, 1], [2, 3]])
        marker.setProperties(a: 'c')
        result = buffer.groupChangesSinceCheckpoint(checkpoint)

        expect(result).toBeTruthy()
        expect(buffer.getText()).toBe """
          one
          two
          three
          four
        """
        expect(marker.getRange()).toEqual [[0, 1], [2, 3]]
        expect(marker.getProperties()).toEqual {a: 'c'}

        buffer.undo()
        expect(buffer.getText()).toBe("one\n")
        expect(marker.getRange()).toEqual [[0, 1], [0, 2]]
        expect(marker.getProperties()).toEqual {a: 'b'}

        buffer.redo()
        expect(buffer.getText()).toBe """
          one
          two
          three
          four
        """
        expect(marker.getRange()).toEqual [[0, 1], [2, 3]]
        expect(marker.getProperties()).toEqual {a: 'c'}

      it "skips any later checkpoints when grouping changes", ->
        buffer.append("one\n")
        checkpoint = buffer.createCheckpoint()
        buffer.append("two\n")
        checkpoint2 = buffer.createCheckpoint()
        buffer.append("three")

        buffer.groupChangesSinceCheckpoint(checkpoint)
        expect(buffer.revertToCheckpoint(checkpoint2)).toBe(false)

        expect(buffer.getText()).toBe """
          one
          two
          three
        """

        buffer.undo()
        expect(buffer.getText()).toBe("one\n")

        buffer.redo()
        expect(buffer.getText()).toBe """
          one
          two
          three
        """

      it "does nothing when no changes have been made since the checkpoint", ->
        buffer.append("one\n")
        checkpoint = buffer.createCheckpoint()
        result = buffer.groupChangesSinceCheckpoint(checkpoint)
        expect(result).toBeTruthy()
        buffer.undo()
        expect(buffer.getText()).toBe ""

      it "returns false and does nothing when the checkpoint is not in the buffer's history", ->
        buffer.append("hello\n")
        checkpoint = buffer.createCheckpoint()
        buffer.undo()
        buffer.append("world")
        result = buffer.groupChangesSinceCheckpoint(checkpoint)
        expect(result).toBeFalsy()
        buffer.undo()
        expect(buffer.getText()).toBe ""

    it "skips checkpoints when undoing", ->
      buffer.append("hello")
      buffer.createCheckpoint()
      buffer.createCheckpoint()
      buffer.createCheckpoint()
      buffer.undo()
      expect(buffer.getText()).toBe("")

    it "preserves checkpoints across undo and redo", ->
      buffer.append("a")
      buffer.append("b")
      checkpoint1 = buffer.createCheckpoint()
      buffer.append("c")
      checkpoint2 = buffer.createCheckpoint()

      buffer.undo()
      expect(buffer.getText()).toBe("ab")

      buffer.redo()
      expect(buffer.getText()).toBe("abc")

      buffer.append("d")

      expect(buffer.revertToCheckpoint(checkpoint2)).toBe true
      expect(buffer.getText()).toBe("abc")
      expect(buffer.revertToCheckpoint(checkpoint1)).toBe true
      expect(buffer.getText()).toBe("ab")

    it "handles checkpoints created when there have been no changes", ->
      checkpoint = buffer.createCheckpoint()
      buffer.undo()
      buffer.append("hello")
      buffer.revertToCheckpoint(checkpoint)
      expect(buffer.getText()).toBe("")

    it "returns false when the checkpoint is not in the buffer's history", ->
      buffer.append("hello\n")
      checkpoint = buffer.createCheckpoint()
      buffer.undo()
      buffer.append("world")
      expect(buffer.revertToCheckpoint(checkpoint)).toBe(false)
      expect(buffer.getText()).toBe("world")

    it "does not allow changes based on checkpoints outside of the current transaction", ->
      checkpoint = buffer.createCheckpoint()

      buffer.append("a")

      buffer.transact ->
        expect(buffer.revertToCheckpoint(checkpoint)).toBe false
        expect(buffer.getText()).toBe "a"

        buffer.append("b")

        expect(buffer.groupChangesSinceCheckpoint(checkpoint)).toBeFalsy()

      buffer.undo()
      expect(buffer.getText()).toBe "a"

  describe "::setHistoryProvider(provider)", ->
    it "replaces the currently active history provider with the passed one", ->
      buffer = new TextBuffer({text: ''})
      buffer.insert([0, 0], 'Lorem ')
      buffer.insert([0, 6], 'ipsum ')
      expect(buffer.getText()).toBe('Lorem ipsum ')

      buffer.undo()
      expect(buffer.getText()).toBe('Lorem ')

      buffer.setHistoryProvider(new DefaultHistoryProvider(buffer))
      buffer.undo()
      expect(buffer.getText()).toBe('Lorem ')

      buffer.insert([0, 6], 'dolor ')
      expect(buffer.getText()).toBe('Lorem dolor ')

      buffer.undo()
      expect(buffer.getText()).toBe('Lorem ')

  describe "::getHistory(maxEntries) and restoreDefaultHistoryProvider(history)", ->
    it "returns a base text and the state of the last `maxEntries` entries in the undo and redo stacks", ->
      buffer = new TextBuffer({text: ''})
      markerLayer = buffer.addMarkerLayer({maintainHistory: true})

      buffer.append('Lorem ')
      buffer.append('ipsum ')
      buffer.append('dolor ')
      markerLayer.markPosition([0, 2])
      markersSnapshotAtCheckpoint1 = buffer.createMarkerSnapshot()
      checkpoint1 = buffer.createCheckpoint()
      buffer.append('sit ')
      buffer.append('amet ')
      buffer.append('consecteur ')
      markerLayer.markPosition([0, 4])
      markersSnapshotAtCheckpoint2 = buffer.createMarkerSnapshot()
      checkpoint2 = buffer.createCheckpoint()
      buffer.append('adipiscit ')
      buffer.append('elit ')
      buffer.undo()
      buffer.undo()
      buffer.undo()

      history = buffer.getHistory(3)
      expect(history.baseText).toBe('Lorem ipsum dolor ')
      expect(history.nextCheckpointId).toBe(buffer.createCheckpoint())
      expect(history.undoStack).toEqual([
        {
          type: 'checkpoint',
          id: checkpoint1,
          markers: markersSnapshotAtCheckpoint1
        },
        {
          type: 'transaction',
          changes: [{oldStart: Point(0, 18), oldEnd: Point(0, 18), newStart: Point(0, 18), newEnd: Point(0, 22), oldText: '', newText: 'sit '}],
          markersBefore: markersSnapshotAtCheckpoint1,
          markersAfter: markersSnapshotAtCheckpoint1
        },
        {
          type: 'transaction',
          changes: [{oldStart: Point(0, 22), oldEnd: Point(0, 22), newStart: Point(0, 22), newEnd: Point(0, 27), oldText: '', newText: 'amet '}],
          markersBefore: markersSnapshotAtCheckpoint1,
          markersAfter: markersSnapshotAtCheckpoint1
        }
      ])
      expect(history.redoStack).toEqual([
        {
          type: 'transaction',
          changes: [{oldStart: Point(0, 38), oldEnd: Point(0, 38), newStart: Point(0, 38), newEnd: Point(0, 48), oldText: '', newText: 'adipiscit '}],
          markersBefore: markersSnapshotAtCheckpoint2,
          markersAfter: markersSnapshotAtCheckpoint2
        },
        {
          type: 'checkpoint',
          id: checkpoint2,
          markers: markersSnapshotAtCheckpoint2
        },
        {
          type: 'transaction',
          changes: [{oldStart: Point(0, 27), oldEnd: Point(0, 27), newStart: Point(0, 27), newEnd: Point(0, 38), oldText: '', newText: 'consecteur '}],
          markersBefore: markersSnapshotAtCheckpoint1,
          markersAfter: markersSnapshotAtCheckpoint1
        }
      ])

      buffer.createCheckpoint()
      buffer.append('x')
      buffer.undo()
      buffer.clearUndoStack()

      expect(buffer.getHistory()).not.toEqual(history)
      buffer.restoreDefaultHistoryProvider(history)
      expect(buffer.getHistory()).toEqual(history)

    it "throws an error when called within a transaction", ->
      buffer = new TextBuffer()
      expect(->
        buffer.transact(-> buffer.getHistory(3))
      ).toThrowError()

  describe "::getTextInRange(range)", ->
    it "returns the text in a given range", ->
      buffer = new TextBuffer(text: "hello\nworld\r\nhow are you doing?")
      expect(buffer.getTextInRange([[1, 1], [1, 4]])).toBe "orl"
      expect(buffer.getTextInRange([[0, 3], [2, 3]])).toBe "lo\nworld\r\nhow"
      expect(buffer.getTextInRange([[0, 0], [2, 18]])).toBe buffer.getText()

    it "clips the given range", ->
      buffer = new TextBuffer(text: "hello\nworld\r\nhow are you doing?")
      expect(buffer.getTextInRange([[-100, -100], [100, 100]])).toBe buffer.getText()

  describe "::clipPosition(position)", ->
    it "returns a valid position closest to the given position", ->
      buffer = new TextBuffer(text: "hello\nworld\r\nhow are you doing?")
      expect(buffer.clipPosition([-1, -1])).toEqual [0, 0]
      expect(buffer.clipPosition([-1, 2])).toEqual [0, 0]
      expect(buffer.clipPosition([0, -1])).toEqual [0, 0]
      expect(buffer.clipPosition([0, 20])).toEqual [0, 5]
      expect(buffer.clipPosition([1, -1])).toEqual [1, 0]
      expect(buffer.clipPosition([1, 20])).toEqual [1, 5]
      expect(buffer.clipPosition([10, 0])).toEqual [2, 18]
      expect(buffer.clipPosition([Infinity, 0])).toEqual [2, 18]

    it "throws an error when given an invalid point", ->
      buffer = new TextBuffer(text: "hello\nworld\r\nhow are you doing?")
      expect -> buffer.clipPosition([NaN, 1])
        .toThrowError("Invalid Point: (NaN, 1)")
      expect -> buffer.clipPosition([0, NaN])
        .toThrowError("Invalid Point: (0, NaN)")
      expect -> buffer.clipPosition([0, {}])
        .toThrowError("Invalid Point: (0, [object Object])")

  describe "::characterIndexForPosition(position)", ->
    beforeEach ->
      buffer = new TextBuffer(text: "zero\none\r\ntwo\nthree")

    it "returns the absolute character offset for the given position", ->
      expect(buffer.characterIndexForPosition([0, 0])).toBe 0
      expect(buffer.characterIndexForPosition([0, 1])).toBe 1
      expect(buffer.characterIndexForPosition([0, 4])).toBe 4
      expect(buffer.characterIndexForPosition([1, 0])).toBe 5
      expect(buffer.characterIndexForPosition([1, 1])).toBe 6
      expect(buffer.characterIndexForPosition([1, 3])).toBe 8
      expect(buffer.characterIndexForPosition([2, 0])).toBe 10
      expect(buffer.characterIndexForPosition([2, 1])).toBe 11
      expect(buffer.characterIndexForPosition([3, 0])).toBe 14
      expect(buffer.characterIndexForPosition([3, 5])).toBe 19

    it "clips the given position before translating", ->
      expect(buffer.characterIndexForPosition([-1, -1])).toBe 0
      expect(buffer.characterIndexForPosition([1, 100])).toBe 8
      expect(buffer.characterIndexForPosition([100, 100])).toBe 19

  describe "::positionForCharacterIndex(offset)", ->
    beforeEach ->
      buffer = new TextBuffer(text: "zero\none\r\ntwo\nthree")

    it "returns the position for the given absolute character offset", ->
      expect(buffer.positionForCharacterIndex(0)).toEqual [0, 0]
      expect(buffer.positionForCharacterIndex(1)).toEqual [0, 1]
      expect(buffer.positionForCharacterIndex(4)).toEqual [0, 4]
      expect(buffer.positionForCharacterIndex(5)).toEqual [1, 0]
      expect(buffer.positionForCharacterIndex(6)).toEqual [1, 1]
      expect(buffer.positionForCharacterIndex(8)).toEqual [1, 3]
      expect(buffer.positionForCharacterIndex(10)).toEqual [2, 0]
      expect(buffer.positionForCharacterIndex(11)).toEqual [2, 1]
      expect(buffer.positionForCharacterIndex(14)).toEqual [3, 0]
      expect(buffer.positionForCharacterIndex(19)).toEqual [3, 5]

    it "clips the given offset before translating", ->
      expect(buffer.positionForCharacterIndex(-1)).toEqual [0, 0]
      expect(buffer.positionForCharacterIndex(20)).toEqual [3, 5]

  describe "serialization", ->
    expectSameMarkers = (left, right) ->
      markers1 = left.getMarkers().sort (a, b) -> a.compare(b)
      markers2 = right.getMarkers().sort (a, b) -> a.compare(b)
      expect(markers1.length).toBe markers2.length
      for marker1, i in markers1
        expect(marker1).toEqual(markers2[i])
      return

    it "can serialize / deserialize the buffer along with its history, marker layers, and display layers", (done) ->
      bufferA = new TextBuffer(text: "hello\nworld\r\nhow are you doing?")
      displayLayer1A = bufferA.addDisplayLayer()
      displayLayer2A = bufferA.addDisplayLayer()
      displayLayer1A.foldBufferRange([[0, 1], [0, 3]])
      displayLayer2A.foldBufferRange([[0, 0], [0, 2]])
      bufferA.createCheckpoint()
      bufferA.setTextInRange([[0, 5], [0, 5]], " there")
      bufferA.transact -> bufferA.setTextInRange([[1, 0], [1, 5]], "friend")
      layerA = bufferA.addMarkerLayer(maintainHistory: true, persistent: true)
      layerA.markRange([[0, 6], [0, 8]], reversed: true, foo: 1)
      marker2A = bufferA.markPosition([2, 2], bar: 2)
      bufferA.transact ->
        bufferA.setTextInRange([[1, 0], [1, 0]], "good ")
        bufferA.append("?")
        marker2A.setProperties(bar: 3, baz: 4)
      layerA.markRange([[0, 4], [0, 5]], invalidate: 'inside')
      bufferA.setTextInRange([[0, 5], [0, 5]], "oo")
      bufferA.undo()

      state = JSON.parse(JSON.stringify(bufferA.serialize()))
      TextBuffer.deserialize(state).then (bufferB) ->
        expect(bufferB.getText()).toBe "hello there\ngood friend\r\nhow are you doing??"
        expectSameMarkers(bufferB.getMarkerLayer(layerA.id), layerA)
        expect(bufferB.getDisplayLayer(displayLayer1A.id).foldsIntersectingBufferRange([[0, 1], [0, 3]]).length).toBe(1)
        expect(bufferB.getDisplayLayer(displayLayer2A.id).foldsIntersectingBufferRange([[0, 0], [0, 2]]).length).toBe(1)
        displayLayer3B = bufferB.addDisplayLayer()
        expect(displayLayer3B.id).toBeGreaterThan(displayLayer1A.id)
        expect(displayLayer3B.id).toBeGreaterThan(displayLayer2A.id)

        bufferA.redo()
        bufferB.redo()
        expect(bufferB.getText()).toBe "hellooo there\ngood friend\r\nhow are you doing??"
        expectSameMarkers(bufferB.getMarkerLayer(layerA.id), layerA)
        expect(bufferB.getMarkerLayer(layerA.id).maintainHistory).toBe true
        expect(bufferB.getMarkerLayer(layerA.id).persistent).toBe true

        bufferA.undo()
        bufferB.undo()
        expect(bufferB.getText()).toBe "hello there\ngood friend\r\nhow are you doing??"
        expectSameMarkers(bufferB.getMarkerLayer(layerA.id), layerA)

        bufferA.undo()
        bufferB.undo()
        expect(bufferB.getText()).toBe "hello there\nfriend\r\nhow are you doing?"
        expectSameMarkers(bufferB.getMarkerLayer(layerA.id), layerA)

        bufferA.undo()
        bufferB.undo()
        expect(bufferB.getText()).toBe "hello there\nworld\r\nhow are you doing?"
        expectSameMarkers(bufferB.getMarkerLayer(layerA.id), layerA)

        bufferA.undo()
        bufferB.undo()
        expect(bufferB.getText()).toBe "hello\nworld\r\nhow are you doing?"
        expectSameMarkers(bufferB.getMarkerLayer(layerA.id), layerA)

        # Accounts for deserialized markers when selecting the next marker's id
        marker3A = layerA.markRange([[0, 1], [2, 3]])
        marker3B = bufferB.getMarkerLayer(layerA.id).markRange([[0, 1], [2, 3]])
        expect(marker3B.id).toBe marker3A.id

        # Doesn't try to reload the buffer since it has no file.
        setTimeout(->
          expect(bufferB.getText()).toBe "hello\nworld\r\nhow are you doing?"
          done()
        , 50)

    it "serializes / deserializes the buffer's persistent custom marker layers", (done) ->
      bufferA = new TextBuffer("abcdefghijklmnopqrstuvwxyz")

      layer1A = bufferA.addMarkerLayer()
      layer2A = bufferA.addMarkerLayer(persistent: true)

      layer1A.markRange([[0, 1], [0, 2]])
      layer1A.markRange([[0, 3], [0, 4]])

      layer2A.markRange([[0, 5], [0, 6]])
      layer2A.markRange([[0, 7], [0, 8]])

      TextBuffer.deserialize(JSON.parse(JSON.stringify(bufferA.serialize()))).then (bufferB) ->
        layer1B = bufferB.getMarkerLayer(layer1A.id)
        layer2B = bufferB.getMarkerLayer(layer2A.id)
        expect(layer2B.persistent).toBe true

        expect(layer1B).toBe undefined
        expectSameMarkers(layer2A, layer2B)
        done()

    it "doesn't serialize the default marker layer", (done) ->
      bufferA = new TextBuffer(text: "hello\nworld\r\nhow are you doing?")
      markerLayerA = bufferA.getDefaultMarkerLayer()
      marker1A = bufferA.markRange([[0, 1], [1, 2]], foo: 1)

      TextBuffer.deserialize(bufferA.serialize()).then (bufferB) ->
        markerLayerB = bufferB.getDefaultMarkerLayer()
        expect(bufferB.getMarker(marker1A.id)).toBeUndefined()
        done()

    it "doesn't attempt to serialize snapshots for destroyed marker layers", ->
      buffer = new TextBuffer(text: "abc")
      markerLayer = buffer.addMarkerLayer(maintainHistory: true, persistent: true)
      markerLayer.markPosition([0, 3])
      buffer.insert([0, 0], 'x')
      markerLayer.destroy()

      expect(-> buffer.serialize()).not.toThrowError()

    it "doesn't remember marker layers when calling serialize with {markerLayers: false}", (done) ->
      bufferA = new TextBuffer(text: "world")
      layerA = bufferA.addMarkerLayer(maintainHistory: true)
      markerA = layerA.markPosition([0, 3])
      markerB = null
      bufferA.transact ->
        bufferA.insert([0, 0], 'hello ')
        markerB = layerA.markPosition([0, 5])
      bufferA.undo()

      TextBuffer.deserialize(bufferA.serialize({markerLayers: false})).then (bufferB) ->
        expect(bufferB.getText()).toBe("world")
        expect(bufferB.getMarkerLayer(layerA.id)?.getMarker(markerA.id)).toBeUndefined()
        expect(bufferB.getMarkerLayer(layerA.id)?.getMarker(markerB.id)).toBeUndefined()

        bufferB.redo()
        expect(bufferB.getText()).toBe("hello world")
        expect(bufferB.getMarkerLayer(layerA.id)?.getMarker(markerA.id)).toBeUndefined()
        expect(bufferB.getMarkerLayer(layerA.id)?.getMarker(markerB.id)).toBeUndefined()

        bufferB.undo()
        expect(bufferB.getText()).toBe("world")
        expect(bufferB.getMarkerLayer(layerA.id)?.getMarker(markerA.id)).toBeUndefined()
        expect(bufferB.getMarkerLayer(layerA.id)?.getMarker(markerB.id)).toBeUndefined()
        done()

    it "doesn't remember history when calling serialize with {history: false}", (done) ->
      bufferA = new TextBuffer(text: 'abc')
      bufferA.append('def')
      bufferA.append('ghi')

      TextBuffer.deserialize(bufferA.serialize({history: false})).then (bufferB) ->
        expect(bufferB.getText()).toBe("abcdefghi")
        expect(bufferB.undo()).toBe(false)
        expect(bufferB.getText()).toBe("abcdefghi")
        done()

    it "serializes / deserializes the buffer's unique identifier", (done) ->
      bufferA = new TextBuffer()
      TextBuffer.deserialize(JSON.parse(JSON.stringify(bufferA.serialize()))).then (bufferB) ->
        expect(bufferB.getId()).toEqual(bufferA.getId())
        done()

    it "doesn't deserialize a state that was serialized with a different buffer version", ->
      bufferA = new TextBuffer()
      serializedBuffer = JSON.parse(JSON.stringify(bufferA.serialize()))
      serializedBuffer.version = 123456789

      expect(TextBuffer.deserialize(serializedBuffer)).toBeUndefined()

    it "doesn't deserialize a state referencing a file that no longer exists", (done) ->
      tempDir = fs.realpathSync(temp.mkdirSync('text-buffer'))
      filePath = join(tempDir, 'file.txt')
      fs.writeFileSync(filePath, "something\n")

      bufferA = TextBuffer.loadSync(filePath)
      state = bufferA.serialize()

      fs.unlinkSync(filePath)

      state.mustExist = true
      TextBuffer.deserialize(state).then(
        -> expect('serialization succeeded with mustExist: true').toBeUndefined(),
        (err) -> expect(err.code).toBe('ENOENT')
      ).then(done, done)

    describe "when the serialized buffer was unsaved and had no path", ->
      it "restores the previous unsaved state of the buffer", ->
        buffer = new TextBuffer()
        buffer.setText("abc")

        TextBuffer.deserialize(buffer.serialize()).then (buffer2) ->
          expect(buffer2.getPath()).toBeUndefined()
          expect(buffer2.getText()).toBe("abc")

  describe "::getRange()", ->
    it "returns the range of the entire buffer text", ->
      buffer = new TextBuffer("abc\ndef\nghi")
      expect(buffer.getRange()).toEqual [[0, 0], [2, 3]]

  describe "::rangeForRow(row, includeNewline)", ->
    beforeEach ->
      buffer = new TextBuffer("this\nis a test\r\ntesting")

    describe "if includeNewline is false (the default)", ->
      it "returns a range from the beginning of the line to the end of the line", ->
        expect(buffer.rangeForRow(0)).toEqual([[0, 0], [0, 4]])
        expect(buffer.rangeForRow(1)).toEqual([[1, 0], [1, 9]])
        expect(buffer.rangeForRow(2)).toEqual([[2, 0], [2, 7]])

    describe "if includeNewline is true", ->
      it "returns a range from the beginning of the line to the beginning of the next (if it exists)", ->
        expect(buffer.rangeForRow(0, true)).toEqual([[0, 0], [1, 0]])
        expect(buffer.rangeForRow(1, true)).toEqual([[1, 0], [2, 0]])
        expect(buffer.rangeForRow(2, true)).toEqual([[2, 0], [2, 7]])

    describe "if the given row is out of range", ->
      it "returns the range of the nearest valid row", ->
        expect(buffer.rangeForRow(-1)).toEqual([[0, 0], [0, 4]])
        expect(buffer.rangeForRow(10)).toEqual([[2, 0], [2, 7]])

  describe "::onDidChangePath()", ->
    [filePath, newPath, bufferToChange, eventHandler] = []

    beforeEach ->
      tempDir = fs.realpathSync(temp.mkdirSync('text-buffer'))
      filePath = join(tempDir, "manipulate-me")
      newPath = "#{filePath}-i-moved"
      fs.writeFileSync(filePath, "")
      bufferToChange = TextBuffer.loadSync(filePath)

    afterEach ->
      bufferToChange.destroy()
      fs.removeSync(filePath)
      fs.removeSync(newPath)

    it "notifies observers when the buffer is saved to a new path", (done) ->
      bufferToChange.onDidChangePath (p) ->
        expect(p).toBe(newPath)
        done()
      bufferToChange.saveAs(newPath)

    it "notifies observers when the buffer's file is moved", (done) ->
      # FIXME: This doesn't pass on Linux
      if process.platform in ['linux', 'win32']
        done()
        return

      bufferToChange.onDidChangePath (p) ->
        expect(p).toBe(newPath)
        done()

      fs.removeSync(newPath)
      fs.moveSync(filePath, newPath)

  describe "::onWillThrowWatchError", ->
    it "notifies observers when the file has a watch error", ->
      filePath = temp.openSync('atom').path
      fs.writeFileSync(filePath, '')

      buffer = TextBuffer.loadSync(filePath)

      eventHandler = jasmine.createSpy('eventHandler')
      buffer.onWillThrowWatchError(eventHandler)

      buffer.file.emitter.emit 'will-throw-watch-error', 'arg'
      expect(eventHandler).toHaveBeenCalledWith 'arg'

  describe "::getLines()", ->
    it "returns an array of lines in the text contents", ->
      filePath = require.resolve('./fixtures/sample.js')
      fileContents = fs.readFileSync(filePath, 'utf8')
      buffer = TextBuffer.loadSync(filePath)
      expect(buffer.getLines().length).toBe fileContents.split("\n").length
      expect(buffer.getLines().join('\n')).toBe fileContents

  describe "::setTextInRange(range, string)", ->
    changeHandler = null

    beforeEach (done) ->
      filePath = require.resolve('./fixtures/sample.js')
      fileContents = fs.readFileSync(filePath, 'utf8')
      TextBuffer.load(filePath).then (result) ->
        buffer = result
        changeHandler = jasmine.createSpy('changeHandler')
        buffer.onDidChange changeHandler
        done()

    describe "when used to insert (called with an empty range and a non-empty string)", ->
      describe "when the given string has no newlines", ->
        it "inserts the string at the location of the given range", ->
          range = [[3, 4], [3, 4]]
          buffer.setTextInRange range, "foo"

          expect(buffer.lineForRow(2)).toBe "    if (items.length <= 1) return items;"
          expect(buffer.lineForRow(3)).toBe "    foovar pivot = items.shift(), current, left = [], right = [];"
          expect(buffer.lineForRow(4)).toBe "    while(items.length > 0) {"

          expect(changeHandler).toHaveBeenCalled()
          [event] = changeHandler.calls.allArgs()[0]
          expect(event.oldRange).toEqual range
          expect(event.newRange).toEqual [[3, 4], [3, 7]]
          expect(event.oldText).toBe ""
          expect(event.newText).toBe "foo"

      describe "when the given string has newlines", ->
        it "inserts the lines at the location of the given range", ->
          range = [[3, 4], [3, 4]]

          buffer.setTextInRange range, "foo\n\nbar\nbaz"

          expect(buffer.lineForRow(2)).toBe "    if (items.length <= 1) return items;"
          expect(buffer.lineForRow(3)).toBe "    foo"
          expect(buffer.lineForRow(4)).toBe ""
          expect(buffer.lineForRow(5)).toBe "bar"
          expect(buffer.lineForRow(6)).toBe "bazvar pivot = items.shift(), current, left = [], right = [];"
          expect(buffer.lineForRow(7)).toBe "    while(items.length > 0) {"

          expect(changeHandler).toHaveBeenCalled()
          [event] = changeHandler.calls.allArgs()[0]
          expect(event.oldRange).toEqual range
          expect(event.newRange).toEqual [[3, 4], [6, 3]]
          expect(event.oldText).toBe ""
          expect(event.newText).toBe "foo\n\nbar\nbaz"

    describe "when used to remove (called with a non-empty range and an empty string)", ->
      describe "when the range is contained within a single line", ->
        it "removes the characters within the range", ->
          range = [[3, 4], [3, 7]]
          buffer.setTextInRange range, ""

          expect(buffer.lineForRow(2)).toBe "    if (items.length <= 1) return items;"
          expect(buffer.lineForRow(3)).toBe "     pivot = items.shift(), current, left = [], right = [];"
          expect(buffer.lineForRow(4)).toBe "    while(items.length > 0) {"

          expect(changeHandler).toHaveBeenCalled()
          [event] = changeHandler.calls.allArgs()[0]
          expect(event.oldRange).toEqual range
          expect(event.newRange).toEqual [[3, 4], [3, 4]]
          expect(event.oldText).toBe "var"
          expect(event.newText).toBe ""

      describe "when the range spans 2 lines", ->
        it "removes the characters within the range and joins the lines", ->
          range = [[3, 16], [4, 4]]
          buffer.setTextInRange range, ""

          expect(buffer.lineForRow(2)).toBe "    if (items.length <= 1) return items;"
          expect(buffer.lineForRow(3)).toBe "    var pivot = while(items.length > 0) {"
          expect(buffer.lineForRow(4)).toBe "      current = items.shift();"

          expect(changeHandler).toHaveBeenCalled()
          [event] = changeHandler.calls.allArgs()[0]
          expect(event.oldRange).toEqual range
          expect(event.newRange).toEqual [[3, 16], [3, 16]]
          expect(event.oldText).toBe "items.shift(), current, left = [], right = [];\n    "
          expect(event.newText).toBe ""

      describe "when the range spans more than 2 lines", ->
        it "removes the characters within the range, joining the first and last line and removing the lines in-between", ->
          buffer.setTextInRange [[3, 16], [11, 9]], ""

          expect(buffer.lineForRow(2)).toBe "    if (items.length <= 1) return items;"
          expect(buffer.lineForRow(3)).toBe "    var pivot = sort(Array.apply(this, arguments));"
          expect(buffer.lineForRow(4)).toBe "};"

    describe "when used to replace text with other text (called with non-empty range and non-empty string)", ->
      it "replaces the old text with the new text", ->
        range = [[3, 16], [11, 9]]
        oldText = buffer.getTextInRange(range)

        buffer.setTextInRange range, "foo\nbar"

        expect(buffer.lineForRow(2)).toBe "    if (items.length <= 1) return items;"
        expect(buffer.lineForRow(3)).toBe "    var pivot = foo"
        expect(buffer.lineForRow(4)).toBe "barsort(Array.apply(this, arguments));"
        expect(buffer.lineForRow(5)).toBe "};"

        expect(changeHandler).toHaveBeenCalled()
        [event] = changeHandler.calls.allArgs()[0]
        expect(event.oldRange).toEqual range
        expect(event.newRange).toEqual [[3, 16], [4, 3]]
        expect(event.oldText).toBe oldText
        expect(event.newText).toBe "foo\nbar"

    it "allows a change to be undone safely from an ::onDidChange callback", ->
      buffer.onDidChange -> buffer.undo()
      buffer.setTextInRange([[0, 0], [0, 0]], "hello")
      expect(buffer.lineForRow(0)).toBe "var quicksort = function () {"

  describe "::setText(text)", ->
    beforeEach ->
      filePath = require.resolve('./fixtures/sample.js')
      buffer = TextBuffer.loadSync(filePath)

    describe "when the buffer contains newlines", ->
      it "changes the entire contents of the buffer and emits a change event", ->
        lastRow = buffer.getLastRow()
        expectedPreRange = [[0, 0], [lastRow, buffer.lineForRow(lastRow).length]]
        changeHandler = jasmine.createSpy('changeHandler')
        buffer.onDidChange changeHandler

        newText = "I know you are.\nBut what am I?"
        buffer.setText(newText)

        expect(buffer.getText()).toBe newText
        expect(changeHandler).toHaveBeenCalled()

        [event] = changeHandler.calls.allArgs()[0]
        expect(event.newText).toBe newText
        expect(event.oldRange).toEqual expectedPreRange
        expect(event.newRange).toEqual [[0, 0], [1, 14]]

    describe "with windows newlines", ->
      it "changes the entire contents of the buffer", ->
        buffer = new TextBuffer("first\r\nlast")
        lastRow = buffer.getLastRow()
        expectedPreRange = [[0, 0], [lastRow, buffer.lineForRow(lastRow).length]]
        changeHandler = jasmine.createSpy('changeHandler')
        buffer.onDidChange changeHandler

        newText = "new first\r\nnew last"
        buffer.setText(newText)

        expect(buffer.getText()).toBe newText
        expect(changeHandler).toHaveBeenCalled()

        [event] = changeHandler.calls.allArgs()[0]
        expect(event.newText).toBe newText
        expect(event.oldRange).toEqual expectedPreRange
        expect(event.newRange).toEqual [[0, 0], [1, 8]]

  describe "::setTextViaDiff(text)", ->
    beforeEach (done) ->
      filePath = require.resolve('./fixtures/sample.js')
      TextBuffer.load(filePath).then (result) ->
        buffer = result
        done()

    it "can change the entire contents of the buffer when there are no newlines", ->
      buffer.setText('BUFFER CHANGE')
      newText = 'DISK CHANGE'
      buffer.setTextViaDiff(newText)
      expect(buffer.getText()).toBe newText

    it "can change a buffer that contains lone carriage returns", ->
      oldText = 'one\rtwo\nthree\rfour\n'
      newText = 'one\rtwo and\nthree\rfour\n'
      buffer.setText(oldText)
      buffer.setTextViaDiff(newText)
      expect(buffer.getText()).toBe newText
      buffer.undo()
      expect(buffer.getText()).toBe oldText

    describe "with standard newlines", ->
      it "can change the entire contents of the buffer with no newline at the end", ->
        newText = "I know you are.\nBut what am I?"
        buffer.setTextViaDiff(newText)
        expect(buffer.getText()).toBe newText

      it "can change the entire contents of the buffer with a newline at the end", ->
        newText = "I know you are.\nBut what am I?\n"
        buffer.setTextViaDiff(newText)
        expect(buffer.getText()).toBe newText

      it "can change a few lines at the beginning in the buffer", ->
        newText = buffer.getText().replace(/function/g, 'omgwow')
        buffer.setTextViaDiff(newText)
        expect(buffer.getText()).toBe newText

      it "can change a few lines in the middle of the buffer", ->
        newText = buffer.getText().replace(/shift/g, 'omgwow')
        buffer.setTextViaDiff(newText)
        expect(buffer.getText()).toBe newText

      it "can adds a newline at the end", ->
        newText = buffer.getText() + '\n'
        buffer.setTextViaDiff(newText)
        expect(buffer.getText()).toBe newText

    describe "with windows newlines", ->
      beforeEach ->
        buffer.setText(buffer.getText().replace(/\n/g, '\r\n'))

      it "adds a newline at the end", ->
        newText = buffer.getText() + '\r\n'
        buffer.setTextViaDiff(newText)
        expect(buffer.getText()).toBe newText

      it "changes the entire contents of the buffer with smaller content with no newline at the end", ->
        newText = "I know you are.\r\nBut what am I?"
        buffer.setTextViaDiff(newText)
        expect(buffer.getText()).toBe newText

      it "changes the entire contents of the buffer with smaller content with newline at the end", ->
        newText = "I know you are.\r\nBut what am I?\r\n"
        buffer.setTextViaDiff(newText)
        expect(buffer.getText()).toBe newText

      it "changes a few lines at the beginning in the buffer", ->
        newText = buffer.getText().replace(/function/g, 'omgwow')
        buffer.setTextViaDiff(newText)
        expect(buffer.getText()).toBe newText

      it "changes a few lines in the middle of the buffer", ->
        newText = buffer.getText().replace(/shift/g, 'omgwow')
        buffer.setTextViaDiff(newText)
        expect(buffer.getText()).toBe newText

  describe "::getTextInRange(range)", ->
    beforeEach (done) ->
      filePath = require.resolve('./fixtures/sample.js')
      TextBuffer.load(filePath).then (result) ->
        buffer = result
        done()

    describe "when range is empty", ->
      it "returns an empty string", ->
        range = [[1, 1], [1, 1]]
        expect(buffer.getTextInRange(range)).toBe ""

    describe "when range spans one line", ->
      it "returns characters in range", ->
        range = [[2, 8], [2, 13]]
        expect(buffer.getTextInRange(range)).toBe "items"

        lineLength = buffer.lineForRow(2).length
        range = [[2, 0], [2, lineLength]]
        expect(buffer.getTextInRange(range)).toBe "    if (items.length <= 1) return items;"

    describe "when range spans multiple lines", ->
      it "returns characters in range (including newlines)", ->
        lineLength = buffer.lineForRow(2).length
        range = [[2, 0], [3, 0]]
        expect(buffer.getTextInRange(range)).toBe "    if (items.length <= 1) return items;\n"

        lineLength = buffer.lineForRow(2).length
        range = [[2, 10], [4, 10]]
        expect(buffer.getTextInRange(range)).toBe "ems.length <= 1) return items;\n    var pivot = items.shift(), current, left = [], right = [];\n    while("

    describe "when the range starts before the start of the buffer", ->
      it "clips the range to the start of the buffer", ->
        expect(buffer.getTextInRange([[-Infinity, -Infinity], [0, Infinity]])).toBe buffer.lineForRow(0)

    describe "when the range ends after the end of the buffer", ->
      it "clips the range to the end of the buffer", ->
        expect(buffer.getTextInRange([[12], [13, Infinity]])).toBe buffer.lineForRow(12)

  describe "::scan(regex, fn)", ->
    beforeEach ->
      buffer = TextBuffer.loadSync(require.resolve('./fixtures/sample.js'))

    it "calls the given function with the information about each match", ->
      matches = []
      buffer.scan /current/g, (match) -> matches.push(match)
      expect(matches.length).toBe 5

      expect(matches[0].matchText).toBe 'current'
      expect(matches[0].range).toEqual [[3, 31], [3, 38]]
      expect(matches[0].lineText).toBe '    var pivot = items.shift(), current, left = [], right = [];'
      expect(matches[0].lineTextOffset).toBe 0
      expect(matches[0].leadingContextLines.length).toBe 0
      expect(matches[0].trailingContextLines.length).toBe 0

      expect(matches[1].matchText).toBe 'current'
      expect(matches[1].range).toEqual [[5, 6], [5, 13]]
      expect(matches[1].lineText).toBe '      current = items.shift();'
      expect(matches[1].lineTextOffset).toBe 0
      expect(matches[1].leadingContextLines.length).toBe 0
      expect(matches[1].trailingContextLines.length).toBe 0

    it "calls the given function with the information about each match including context lines", ->
      matches = []
      buffer.scan /current/g, {leadingContextLineCount: 1, trailingContextLineCount: 2}, (match) -> matches.push(match)
      expect(matches.length).toBe 5

      expect(matches[0].matchText).toBe 'current'
      expect(matches[0].range).toEqual [[3, 31], [3, 38]]
      expect(matches[0].lineText).toBe '    var pivot = items.shift(), current, left = [], right = [];'
      expect(matches[0].lineTextOffset).toBe 0
      expect(matches[0].leadingContextLines.length).toBe 1
      expect(matches[0].leadingContextLines[0]).toBe '    if (items.length <= 1) return items;'
      expect(matches[0].trailingContextLines.length).toBe 2
      expect(matches[0].trailingContextLines[0]).toBe '    while(items.length > 0) {'
      expect(matches[0].trailingContextLines[1]).toBe '      current = items.shift();'

      expect(matches[1].matchText).toBe 'current'
      expect(matches[1].range).toEqual [[5, 6], [5, 13]]
      expect(matches[1].lineText).toBe '      current = items.shift();'
      expect(matches[1].lineTextOffset).toBe 0
      expect(matches[1].leadingContextLines.length).toBe 1
      expect(matches[1].leadingContextLines[0]).toBe '    while(items.length > 0) {'
      expect(matches[1].trailingContextLines.length).toBe 2
      expect(matches[1].trailingContextLines[0]).toBe '      current < pivot ? left.push(current) : right.push(current);'
      expect(matches[1].trailingContextLines[1]).toBe '    }'

  describe "::backwardsScan(regex, fn)", ->
    beforeEach ->
      buffer = TextBuffer.loadSync(require.resolve('./fixtures/sample.js'))

    it "calls the given function with the information about each match in backwards order", ->
      matches = []
      buffer.backwardsScan /current/g, (match) -> matches.push(match)
      expect(matches.length).toBe 5

      expect(matches[0].matchText).toBe 'current'
      expect(matches[0].range).toEqual [[6, 56], [6, 63]]
      expect(matches[0].lineText).toBe '      current < pivot ? left.push(current) : right.push(current);'
      expect(matches[0].lineTextOffset).toBe 0
      expect(matches[0].leadingContextLines.length).toBe 0
      expect(matches[0].trailingContextLines.length).toBe 0

      expect(matches[1].matchText).toBe 'current'
      expect(matches[1].range).toEqual [[6, 34], [6, 41]]
      expect(matches[1].lineText).toBe '      current < pivot ? left.push(current) : right.push(current);'
      expect(matches[1].lineTextOffset).toBe 0
      expect(matches[1].leadingContextLines.length).toBe 0
      expect(matches[1].trailingContextLines.length).toBe 0

  describe "::scanInRange(range, regex, fn)", ->
    beforeEach ->
      filePath = require.resolve('./fixtures/sample.js')
      buffer = TextBuffer.loadSync(filePath)

    describe "when given a regex with a ignore case flag", ->
      it "does a case-insensitive search", ->
        matches = []
        buffer.scanInRange /cuRRent/i, [[0, 0], [12, 0]], ({match, range}) ->
          matches.push(match)
        expect(matches.length).toBe 1

    describe "when given a regex with no global flag", ->
      it "calls the iterator with the first match for the given regex in the given range", ->
        matches = []
        ranges = []
        buffer.scanInRange /cu(rr)ent/, [[4, 0], [6, 44]], ({match, range}) ->
          matches.push(match)
          ranges.push(range)

        expect(matches.length).toBe 1
        expect(ranges.length).toBe 1

        expect(matches[0][0]).toBe 'current'
        expect(matches[0][1]).toBe 'rr'
        expect(ranges[0]).toEqual [[5, 6], [5, 13]]

    describe "when given a regex with a global flag", ->
      it "calls the iterator with each match for the given regex in the given range", ->
        matches = []
        ranges = []
        buffer.scanInRange /cu(rr)ent/g, [[4, 0], [6, 59]], ({match, range}) ->
          matches.push(match)
          ranges.push(range)

        expect(matches.length).toBe 3
        expect(ranges.length).toBe 3

        expect(matches[0][0]).toBe 'current'
        expect(matches[0][1]).toBe 'rr'
        expect(ranges[0]).toEqual [[5, 6], [5, 13]]

        expect(matches[1][0]).toBe 'current'
        expect(matches[1][1]).toBe 'rr'
        expect(ranges[1]).toEqual [[6, 6], [6, 13]]

        expect(matches[2][0]).toBe 'current'
        expect(matches[2][1]).toBe 'rr'
        expect(ranges[2]).toEqual [[6, 34], [6, 41]]

    describe "when the last regex match exceeds the end of the range", ->
      describe "when the portion of the match within the range also matches the regex", ->
        it "calls the iterator with the truncated match", ->
          matches = []
          ranges = []
          buffer.scanInRange /cu(r*)/g, [[4, 0], [6, 9]], ({match, range}) ->
            matches.push(match)
            ranges.push(range)

          expect(matches.length).toBe 2
          expect(ranges.length).toBe 2

          expect(matches[0][0]).toBe 'curr'
          expect(matches[0][1]).toBe 'rr'
          expect(ranges[0]).toEqual [[5, 6], [5, 10]]

          expect(matches[1][0]).toBe 'cur'
          expect(matches[1][1]).toBe 'r'
          expect(ranges[1]).toEqual [[6, 6], [6, 9]]

      describe "when the portion of the match within the range does not matches the regex", ->
        it "does not call the iterator with the truncated match", ->
          matches = []
          ranges = []
          buffer.scanInRange /cu(r*)e/g, [[4, 0], [6, 9]], ({match, range}) ->
            matches.push(match)
            ranges.push(range)

          expect(matches.length).toBe 1
          expect(ranges.length).toBe 1

          expect(matches[0][0]).toBe 'curre'
          expect(matches[0][1]).toBe 'rr'
          expect(ranges[0]).toEqual [[5, 6], [5, 11]]

    describe "when the iterator calls the 'replace' control function with a replacement string", ->
      it "replaces each occurrence of the regex match with the string", ->
        ranges = []
        buffer.scanInRange /cu(rr)ent/g, [[4, 0], [6, 59]], ({range, replace}) ->
          ranges.push(range)
          replace("foo")

        expect(ranges[0]).toEqual [[5, 6], [5, 13]]
        expect(ranges[1]).toEqual [[6, 6], [6, 13]]
        expect(ranges[2]).toEqual [[6, 30], [6, 37]]

        expect(buffer.lineForRow(5)).toBe '      foo = items.shift();'
        expect(buffer.lineForRow(6)).toBe '      foo < pivot ? left.push(foo) : right.push(current);'

      it "allows the match to be replaced with the empty string", ->
        buffer.scanInRange /current/g, [[4, 0], [6, 59]], ({replace}) ->
          replace("")

        expect(buffer.lineForRow(5)).toBe '       = items.shift();'
        expect(buffer.lineForRow(6)).toBe '       < pivot ? left.push() : right.push(current);'

    describe "when the iterator calls the 'stop' control function", ->
      it "stops the traversal", ->
        ranges = []
        buffer.scanInRange /cu(rr)ent/g, [[4, 0], [6, 59]], ({range, stop}) ->
          ranges.push(range)
          stop() if ranges.length is 2

        expect(ranges.length).toBe 2

    it "returns the same results as a regex match on a regular string", ->
      regexps = [
        /\w+/g                                   # 1 word
        /\w+\n\s*\w+/g,                          # 2 words separated by an newline (escape sequence)
        RegExp("\\w+\n\\s*\w+", 'g'),            # 2 words separated by a newline (literal)
        /\w+\s+\w+/g,                            # 2 words separated by some whitespace
        /\w+[^\w]+\w+/g,                         # 2 words separated by anything
        /\w+\n\s*\w+\n\s*\w+/g,                  # 3 words separated by newlines (escape sequence)
        RegExp("\\w+\n\\s*\\w+\n\\s*\\w+", 'g'), # 3 words separated by newlines (literal)
        /\w+[^\w]+\w+[^\w]+\w+/g,                # 3 words separated by anything
      ]

      i = 0
      while i < 20
        seed = Date.now()
        random = new Random(seed)

        text = buildRandomLines(random, 40)
        buffer = new TextBuffer({text})
        buffer.backwardsScanChunkSize = random.intBetween(100, 1000)

        range = getRandomBufferRange(random, buffer)
          .union(getRandomBufferRange(random, buffer))
          .union(getRandomBufferRange(random, buffer))
        regex = regexps[random(regexps.length)]

        expectedMatches = buffer.getTextInRange(range).match(regex) ? []
        continue unless expectedMatches.length > 0
        i++

        forwardRanges = []
        forwardMatches = []
        buffer.scanInRange regex, range, ({range, matchText}) ->
          forwardRanges.push(range)
          forwardMatches.push(matchText)
        expect(forwardMatches).toEqual(expectedMatches, "Seed: #{seed}")

        backwardRanges = []
        backwardMatches = []
        buffer.backwardsScanInRange regex, range, ({range, matchText}) ->
          backwardRanges.push(range)
          backwardMatches.push(matchText)
        expect(backwardMatches).toEqual(expectedMatches.reverse(), "Seed: #{seed}")

    it "does not return empty matches at the end of the range", ->
      ranges = []
      buffer.scanInRange /[ ]*/gm, [[0, 29], [1, 2]], ({range}) -> ranges.push(range)
      expect(ranges).toEqual([[[0, 29], [0, 29]], [[1, 0], [1, 2]]])

      ranges.length = 0
      buffer.scanInRange /[ ]*/gm, [[1, 0], [1, 2]], ({range}) -> ranges.push(range)
      expect(ranges).toEqual([[[1, 0], [1, 2]]])

      ranges.length = 0
      buffer.scanInRange /\s*/gm, [[0, 29], [1, 2]], ({range}) -> ranges.push(range)
      expect(ranges).toEqual([[[0, 29], [1, 2]]])

      ranges.length = 0
      buffer.scanInRange /\s*/gm, [[1, 0], [1, 2]], ({range}) -> ranges.push(range)
      expect(ranges).toEqual([[[1, 0], [1, 2]]])

    it "allows empty matches at the end of a range, when the range ends at column 0", ->
      ranges = []
      buffer.scanInRange /^[ ]*/gm, [[9, 0], [10, 0]], ({range}) -> ranges.push(range)
      expect(ranges).toEqual([[[9, 0], [9, 2]], [[10, 0], [10, 0]]])

      ranges.length = 0
      buffer.scanInRange /^[ ]*/gm, [[10, 0], [10, 0]], ({range}) -> ranges.push(range)
      expect(ranges).toEqual([[[10, 0], [10, 0]]])

      ranges.length = 0
      buffer.scanInRange /^\s*/gm, [[9, 0], [10, 0]], ({range}) -> ranges.push(range)
      expect(ranges).toEqual([[[9, 0], [9, 2]], [[10, 0], [10, 0]]])

      ranges.length = 0
      buffer.scanInRange /^\s*/gm, [[10, 0], [10, 0]], ({range}) -> ranges.push(range)
      expect(ranges).toEqual([[[10, 0], [10, 0]]])

      ranges.length = 0
      buffer.scanInRange /^\s*/gm, [[11, 0], [12, 0]], ({range}) -> ranges.push(range)
      expect(ranges).toEqual([[[11, 0], [11, 2]], [[12, 0], [12, 0]]])

    it "handles multi-line patterns", ->
      matchStrings = []

      # The '\s' character class
      buffer.scan /{\s+var/, ({matchText}) -> matchStrings.push(matchText)
      expect(matchStrings).toEqual(['{\n  var'])

      # A literal newline character
      matchStrings.length = 0
      buffer.scan RegExp("{\n  var"), ({matchText}) -> matchStrings.push(matchText)
      expect(matchStrings).toEqual(['{\n  var'])

      # A '\n' escape sequence
      matchStrings.length = 0
      buffer.scan /{\n  var/, ({matchText}) -> matchStrings.push(matchText)
      expect(matchStrings).toEqual(['{\n  var'])

      # A negated character class in the middle of the pattern
      matchStrings.length = 0
      buffer.scan /{[^a]  var/, ({matchText}) -> matchStrings.push(matchText)
      expect(matchStrings).toEqual(['{\n  var'])

      # A negated character class at the beginning of the pattern
      matchStrings.length = 0
      buffer.scan /[^a]  var/, ({matchText}) -> matchStrings.push(matchText)
      expect(matchStrings).toEqual(['\n  var'])

  describe "::find(regex)", ->
    it "resolves with the first range that matches the given regex", (done) ->
      buffer = new TextBuffer('abc\ndefghi')
      buffer.find(/\wf\w*/).then (range) ->
        expect(range).toEqual(Range(Point(1, 1), Point(1, 6)))
        done()

  describe "::findAllSync(regex)", ->
    it "returns all the ranges that match the given regex", ->
      buffer = new TextBuffer('abc\ndefghi')
      expect(buffer.findAllSync(/[bf]\w+/)).toEqual([
        Range(Point(0, 1), Point(0, 3)),
        Range(Point(1, 2), Point(1, 6)),
      ])

  describe "::findWordsWithSubsequence and ::findWordsWithSubsequenceInRange", ->
    it 'resolves with all words matching the given query', (done) ->
      buffer = new TextBuffer('banana bandana ban_ana bandaid band bNa\nbanana')
      buffer.findWordsWithSubsequence('bna', '_', 4).then (results) ->
        expect(JSON.parse(JSON.stringify(results))).toEqual([
          {
            score: 29,
            matchIndices: [0, 1, 2],
            positions: [{row: 0, column: 36}],
            word: "bNa"
          },
          {
            score: 16,
            matchIndices: [0, 2, 4],
            positions: [{row: 0, column: 15}],
            word: "ban_ana"
          },
          {
            score: 12,
            matchIndices: [0, 2, 3],
            positions: [{row: 0, column: 0}, {row: 1, column: 0}],
            word: "banana"
          },
          {
            score: 7,
            matchIndices: [0, 5, 6],
            positions: [{row: 0, column: 7}],
            word: "bandana"
          }
        ])
        done()

    it 'resolves with all words matching the given query and range', (done) ->
      range = {start: {column: 0, row: 0}, end: {column: 22, row: 0}}
      buffer = new TextBuffer('banana bandana ban_ana bandaid band bNa\nbanana')
      buffer.findWordsWithSubsequenceInRange('bna', '_', 3, range).then (results) ->
        expect(JSON.parse(JSON.stringify(results))).toEqual([
          {
            score: 16,
            matchIndices: [0, 2, 4],
            positions: [{row: 0, column: 15}],
            word: "ban_ana"
          },
          {
            score: 12,
            matchIndices: [0, 2, 3],
            positions: [{row: 0, column: 0}],
            word: "banana"
          },
          {
            score: 7,
            matchIndices: [0, 5, 6],
            positions: [{row: 0, column: 7}],
            word: "bandana"
          }
        ])
        done()

  describe "::backwardsScanInRange(range, regex, fn)", ->
    beforeEach ->
      filePath = require.resolve('./fixtures/sample.js')
      buffer = TextBuffer.loadSync(filePath)

    describe "when given a regex with no global flag", ->
      it "calls the iterator with the last match for the given regex in the given range", ->
        matches = []
        ranges = []
        buffer.backwardsScanInRange /cu(rr)ent/, [[4, 0], [6, 44]], ({match, range}) ->
          matches.push(match)
          ranges.push(range)

        expect(matches.length).toBe 1
        expect(ranges.length).toBe 1

        expect(matches[0][0]).toBe 'current'
        expect(matches[0][1]).toBe 'rr'
        expect(ranges[0]).toEqual [[6, 34], [6, 41]]

    describe "when given a regex with a global flag", ->
      it "calls the iterator with each match for the given regex in the given range, starting with the last match", ->
        matches = []
        ranges = []
        buffer.backwardsScanInRange /cu(rr)ent/g, [[4, 0], [6, 59]], ({match, range}) ->
          matches.push(match)
          ranges.push(range)

        expect(matches.length).toBe 3
        expect(ranges.length).toBe 3

        expect(matches[0][0]).toBe 'current'
        expect(matches[0][1]).toBe 'rr'
        expect(ranges[0]).toEqual [[6, 34], [6, 41]]

        expect(matches[1][0]).toBe 'current'
        expect(matches[1][1]).toBe 'rr'
        expect(ranges[1]).toEqual [[6, 6], [6, 13]]

        expect(matches[2][0]).toBe 'current'
        expect(matches[2][1]).toBe 'rr'
        expect(ranges[2]).toEqual [[5, 6], [5, 13]]

    describe "when the last regex match starts at the beginning of the range", ->
      it "calls the iterator with the match", ->
        matches = []
        ranges = []
        buffer.scanInRange /quick/g, [[0, 4], [2, 0]], ({match, range}) ->
          matches.push(match)
          ranges.push(range)

        expect(matches.length).toBe 1
        expect(ranges.length).toBe 1

        expect(matches[0][0]).toBe 'quick'
        expect(ranges[0]).toEqual [[0, 4], [0, 9]]

        matches = []
        ranges = []
        buffer.scanInRange /^/, [[0, 0], [2, 0]], ({match, range}) ->
          matches.push(match)
          ranges.push(range)

        expect(matches.length).toBe 1
        expect(ranges.length).toBe 1

        expect(matches[0][0]).toBe ""
        expect(ranges[0]).toEqual [[0, 0], [0, 0]]

    describe "when the first regex match exceeds the end of the range", ->
      describe "when the portion of the match within the range also matches the regex", ->
        it "calls the iterator with the truncated match", ->
          matches = []
          ranges = []
          buffer.backwardsScanInRange /cu(r*)/g, [[4, 0], [6, 9]], ({match, range}) ->
            matches.push(match)
            ranges.push(range)

          expect(matches.length).toBe 2
          expect(ranges.length).toBe 2

          expect(matches[0][0]).toBe 'cur'
          expect(matches[0][1]).toBe 'r'
          expect(ranges[0]).toEqual [[6, 6], [6, 9]]

          expect(matches[1][0]).toBe 'curr'
          expect(matches[1][1]).toBe 'rr'
          expect(ranges[1]).toEqual [[5, 6], [5, 10]]

      describe "when the portion of the match within the range does not matches the regex", ->
        it "does not call the iterator with the truncated match", ->
          matches = []
          ranges = []
          buffer.backwardsScanInRange /cu(r*)e/g, [[4, 0], [6, 9]], ({match, range}) ->
            matches.push(match)
            ranges.push(range)

          expect(matches.length).toBe 1
          expect(ranges.length).toBe 1

          expect(matches[0][0]).toBe 'curre'
          expect(matches[0][1]).toBe 'rr'
          expect(ranges[0]).toEqual [[5, 6], [5, 11]]

    describe "when the iterator calls the 'replace' control function with a replacement string", ->
      it "replaces each occurrence of the regex match with the string", ->
        ranges = []
        buffer.backwardsScanInRange /cu(rr)ent/g, [[4, 0], [6, 59]], ({range, replace}) ->
          ranges.push(range)
          replace("foo") unless range.start.isEqual([6, 6])

        expect(ranges[0]).toEqual [[6, 34], [6, 41]]
        expect(ranges[1]).toEqual [[6, 6], [6, 13]]
        expect(ranges[2]).toEqual [[5, 6], [5, 13]]

        expect(buffer.lineForRow(5)).toBe '      foo = items.shift();'
        expect(buffer.lineForRow(6)).toBe '      current < pivot ? left.push(foo) : right.push(current);'

    describe "when the iterator calls the 'stop' control function", ->
      it "stops the traversal", ->
        ranges = []
        buffer.backwardsScanInRange /cu(rr)ent/g, [[4, 0], [6, 59]], ({range, stop}) ->
          ranges.push(range)
          stop() if ranges.length is 2

        expect(ranges.length).toBe 2
        expect(ranges[0]).toEqual [[6, 34], [6, 41]]
        expect(ranges[1]).toEqual [[6, 6], [6, 13]]

    describe "when called with a random range", ->
      it "returns the same results as ::scanInRange, but in the opposite order", ->
        for i in [1...50]
          seed = Date.now()
          random = new Random(seed)

          buffer.backwardsScanChunkSize = random.intBetween(1, 80)

          [startRow, endRow] = [random(buffer.getLineCount()), random(buffer.getLineCount())].sort()
          startColumn = random(buffer.lineForRow(startRow).length)
          endColumn = random(buffer.lineForRow(endRow).length)
          range = [[startRow, startColumn], [endRow, endColumn]]

          regex = [
            /\w/g
            /\w{2}/g
            /\w{3}/g
            /.{5}/g
          ][random(4)]

          if random(2) > 0
            forwardRanges = []
            backwardRanges = []
            forwardMatches = []
            backwardMatches = []

            buffer.scanInRange regex, range, ({range, matchText}) ->
              forwardMatches.push(matchText)
              forwardRanges.push(range)

            buffer.backwardsScanInRange regex, range, ({range, matchText}) ->
              backwardMatches.unshift(matchText)
              backwardRanges.unshift(range)

            expect(backwardRanges).toEqual(forwardRanges, "Seed: #{seed}")
            expect(backwardMatches).toEqual(forwardMatches, "Seed: #{seed}")
          else
            referenceBuffer = new TextBuffer(text: buffer.getText())
            referenceBuffer.scanInRange regex, range, ({matchText, replace}) ->
              replace(matchText + '.')

            buffer.backwardsScanInRange regex, range, ({matchText, replace}) ->
              replace(matchText + '.')

            expect(buffer.getText()).toBe(referenceBuffer.getText(), "Seed: #{seed}")

    it "does not return empty matches at the end of the range", ->
      ranges = []

      buffer.backwardsScanInRange /[ ]*/gm, [[1, 0], [1, 2]], ({range}) -> ranges.push(range)
      expect(ranges).toEqual([[[1, 0], [1, 2]]])

      ranges.length = 0
      buffer.backwardsScanInRange /[ ]*/m, [[0, 29], [1, 2]], ({range}) -> ranges.push(range)
      expect(ranges).toEqual([[[1, 0], [1, 2]]])

      ranges.length = 0
      buffer.backwardsScanInRange /\s*/gm, [[1, 0], [1, 2]], ({range}) -> ranges.push(range)
      expect(ranges).toEqual([[[1, 0], [1, 2]]])

      ranges.length = 0
      buffer.backwardsScanInRange /\s*/m, [[0, 29], [1, 2]], ({range}) -> ranges.push(range)
      expect(ranges).toEqual([[[0, 29], [1, 2]]])

    it "allows empty matches at the end of a range, when the range ends at column 0", ->
      ranges = []
      buffer.backwardsScanInRange /^[ ]*/gm, [[9, 0], [10, 0]], ({range}) -> ranges.push(range)
      expect(ranges).toEqual([[[10, 0], [10, 0]], [[9, 0], [9, 2]]])

      ranges.length = 0
      buffer.backwardsScanInRange /^[ ]*/gm, [[10, 0], [10, 0]], ({range}) -> ranges.push(range)
      expect(ranges).toEqual([[[10, 0], [10, 0]]])

      ranges.length = 0
      buffer.backwardsScanInRange /^\s*/gm, [[9, 0], [10, 0]], ({range}) -> ranges.push(range)
      expect(ranges).toEqual([[[10, 0], [10, 0]], [[9, 0], [9, 2]]])

      ranges.length = 0
      buffer.backwardsScanInRange /^\s*/gm, [[10, 0], [10, 0]], ({range}) -> ranges.push(range)
      expect(ranges).toEqual([[[10, 0], [10, 0]]])

  describe "::characterIndexForPosition(position)", ->
    beforeEach ->
      filePath = require.resolve('./fixtures/sample.js')
      buffer = TextBuffer.loadSync(filePath)

    it "returns the total number of characters that precede the given position", ->
      expect(buffer.characterIndexForPosition([0, 0])).toBe 0
      expect(buffer.characterIndexForPosition([0, 1])).toBe 1
      expect(buffer.characterIndexForPosition([0, 29])).toBe 29
      expect(buffer.characterIndexForPosition([1, 0])).toBe 30
      expect(buffer.characterIndexForPosition([2, 0])).toBe 61
      expect(buffer.characterIndexForPosition([12, 2])).toBe 408
      expect(buffer.characterIndexForPosition([Infinity])).toBe 408

    describe "when the buffer contains crlf line endings", ->
      it "returns the total number of characters that precede the given position", ->
        buffer.setText("line1\r\nline2\nline3\r\nline4")
        expect(buffer.characterIndexForPosition([1])).toBe 7
        expect(buffer.characterIndexForPosition([2])).toBe 13
        expect(buffer.characterIndexForPosition([3])).toBe 20

  describe "::positionForCharacterIndex(position)", ->
    beforeEach ->
      filePath = require.resolve('./fixtures/sample.js')
      buffer = TextBuffer.loadSync(filePath)

    it "returns the position based on character index", ->
      expect(buffer.positionForCharacterIndex(0)).toEqual [0, 0]
      expect(buffer.positionForCharacterIndex(1)).toEqual [0, 1]
      expect(buffer.positionForCharacterIndex(29)).toEqual [0, 29]
      expect(buffer.positionForCharacterIndex(30)).toEqual [1, 0]
      expect(buffer.positionForCharacterIndex(61)).toEqual [2, 0]
      expect(buffer.positionForCharacterIndex(408)).toEqual [12, 2]

    describe "when the buffer contains crlf line endings", ->
      it "returns the position based on character index", ->
        buffer.setText("line1\r\nline2\nline3\r\nline4")
        expect(buffer.positionForCharacterIndex(7)).toEqual [1, 0]
        expect(buffer.positionForCharacterIndex(13)).toEqual [2, 0]
        expect(buffer.positionForCharacterIndex(20)).toEqual [3, 0]

  describe "::isEmpty()", ->
    beforeEach ->
      filePath = require.resolve('./fixtures/sample.js')
      buffer = TextBuffer.loadSync(filePath)

    it "returns true for an empty buffer", ->
      buffer.setText('')
      expect(buffer.isEmpty()).toBeTruthy()

    it "returns false for a non-empty buffer", ->
      buffer.setText('a')
      expect(buffer.isEmpty()).toBeFalsy()
      buffer.setText('a\nb\nc')
      expect(buffer.isEmpty()).toBeFalsy()
      buffer.setText('\n')
      expect(buffer.isEmpty()).toBeFalsy()

  describe "::onWillChange(callback)", ->
    it "notifies observers before a transaction, an undo or a redo", ->
      changeCount = 0
      expectedText = ''

      buffer = new TextBuffer()
      checkpoint = buffer.createCheckpoint()

      buffer.onWillChange (change) ->
        expect(buffer.getText()).toBe expectedText
        changeCount++

      buffer.append('a')
      expect(changeCount).toBe(1)
      expectedText = 'a'

      buffer.transact ->
        buffer.append('b')
        buffer.append('c')
      expect(changeCount).toBe(2)
      expectedText = 'abc'

      # Empty transactions do not cause onWillChange listeners to be called
      buffer.transact ->
      expect(changeCount).toBe(2)

      buffer.undo()
      expect(changeCount).toBe(3)
      expectedText = 'a'

      buffer.redo()
      expect(changeCount).toBe(4)
      expectedText = 'abc'

      buffer.revertToCheckpoint(checkpoint)
      expect(changeCount).toBe(5)

  describe "::onDidChange(callback)",  ->
    beforeEach ->
      filePath = require.resolve('./fixtures/sample.js')
      buffer = TextBuffer.loadSync(filePath)

    it "notifies observers after a transaction, an undo or a redo", ->
      textChanges = []
      buffer.onDidChange ({changes}) -> textChanges.push(changes...)

      buffer.insert([0, 0], "abc")
      buffer.delete([[0, 0], [0, 1]])

      assertChangesEqual(textChanges, [
        {
          oldRange: [[0, 0], [0, 0]],
          newRange: [[0, 0], [0, 3]]
          oldText: "",
          newText: "abc"
        },
        {
          oldRange: [[0, 0], [0, 1]],
          newRange: [[0, 0], [0, 0]],
          oldText: "a",
          newText: ""
        }
      ])

      textChanges = []
      buffer.transact ->
        buffer.insert([1, 0], "v")
        buffer.insert([1, 1], "x")
        buffer.setTextInRange([[1, 2], [1, 2]], "y", {undo: 'skip'})
        buffer.insert([2, 3], "zw")
        buffer.delete([[2, 3], [2, 4]])

      assertChangesEqual(textChanges, [
        {
          oldRange: [[1, 0], [1, 0]],
          newRange: [[1, 0], [1, 3]],
          oldText: "",
          newText: "vxy",
        },
        {
          oldRange: [[2, 3], [2, 3]],
          newRange: [[2, 3], [2, 4]],
          oldText: "",
          newText: "w",
        }
      ])

      textChanges = []
      buffer.undo()
      assertChangesEqual(textChanges, [
        {
          oldRange: [[1, 0], [1, 2]],
          newRange: [[1, 0], [1, 0]],
          oldText: "vx",
          newText: "",
        },
        {
          oldRange: [[2, 3], [2, 4]],
          newRange: [[2, 3], [2, 3]],
          oldText: "w",
          newText: "",
        }
      ])

      textChanges = []
      buffer.redo()
      assertChangesEqual(textChanges, [
        {
          oldRange: [[1, 0], [1, 0]],
          newRange: [[1, 0], [1, 2]],
          oldText: "",
          newText: "vx",
        },
        {
          oldRange: [[2, 3], [2, 3]],
          newRange: [[2, 3], [2, 4]],
          oldText: "",
          newText: "w",
        }
      ])

      textChanges = []
      buffer.transact ->
        buffer.transact ->
          buffer.insert([0, 0], "j")

      # we emit only one event for nested transactions
      assertChangesEqual(textChanges, [
        {
          oldRange: [[0, 0], [0, 0]],
          newRange: [[0, 0], [0, 1]],
          oldText: "",
          newText: "j",
        }
      ])

    it "doesn't notify observers after an empty transaction", ->
      didChangeTextSpy = jasmine.createSpy()
      buffer.onDidChange(didChangeTextSpy)
      buffer.transact(->)
      expect(didChangeTextSpy).not.toHaveBeenCalled()

    it "doesn't throw an error when clearing the undo stack within a transaction", ->
      buffer.onDidChange(didChangeTextSpy = jasmine.createSpy())
      expect(-> buffer.transact(-> buffer.clearUndoStack())).not.toThrowError()
      expect(didChangeTextSpy).not.toHaveBeenCalled()

  describe "::onDidStopChanging(callback)", ->
    [delay, didStopChangingCallback] = []

    wait = (milliseconds, callback) -> setTimeout(callback, milliseconds)

    beforeEach ->
      filePath = require.resolve('./fixtures/sample.js')
      buffer = TextBuffer.loadSync(filePath)
      delay = buffer.stoppedChangingDelay
      didStopChangingCallback = jasmine.createSpy("didStopChangingCallback")
      buffer.onDidStopChanging didStopChangingCallback

    it "notifies observers after a delay passes following changes", (done) ->
      buffer.insert([0, 0], 'a')
      expect(didStopChangingCallback).not.toHaveBeenCalled()

      wait delay / 2, ->
        buffer.transact ->
          buffer.transact ->
            buffer.insert([0, 0], 'b')
            buffer.insert([1, 0], 'c')
            buffer.setTextInRange([[1, 1], [1, 1]], 'd', {undo: 'skip'})
        expect(didStopChangingCallback).not.toHaveBeenCalled()

        wait delay / 2, ->
          expect(didStopChangingCallback).not.toHaveBeenCalled()

          wait delay, ->
            expect(didStopChangingCallback).toHaveBeenCalled()
            assertChangesEqual(didStopChangingCallback.calls.mostRecent().args[0].changes, [
              {
                oldRange: [[0, 0], [0, 0]],
                newRange: [[0, 0], [0, 2]],
                oldText: "",
                newText: "ba",
              },
              {
                oldRange: [[1, 0], [1, 0]],
                newRange: [[1, 0], [1, 2]],
                oldText: "",
                newText: "cd",
              }
            ])

            didStopChangingCallback.calls.reset()
            buffer.undo()
            buffer.undo()
            wait delay * 2, ->
              expect(didStopChangingCallback).toHaveBeenCalled()
              assertChangesEqual(didStopChangingCallback.calls.mostRecent().args[0].changes, [
                {
                  oldRange: [[0, 0], [0, 2]],
                  newRange: [[0, 0], [0, 0]],
                  oldText: "ba",
                  newText: "",
                },
                {
                  oldRange: [[1, 0], [1, 1]],
                  newRange: [[1, 0], [1, 0]],
                  oldText: "c",
                  newText: "",
                },
              ])
              done()

    it "provides the correct changes when the buffer is mutated in the onDidChange callback", (done) ->
      buffer.onDidChange ({changes}) ->
        switch changes[0].newText
          when 'a'
            buffer.insert(changes[0].newRange.end, 'b')
          when 'b'
            buffer.insert(changes[0].newRange.end, 'c')
          when 'c'
            buffer.insert(changes[0].newRange.end, 'd')

      buffer.insert([0, 0], 'a')

      wait delay * 2, ->
        expect(didStopChangingCallback).toHaveBeenCalled()
        assertChangesEqual(didStopChangingCallback.calls.mostRecent().args[0].changes, [
          {
            oldRange: [[0, 0], [0, 0]],
            newRange: [[0, 0], [0, 4]],
            oldText: "",
            newText: "abcd",
          }
        ])
        done()

  describe "::append(text)", ->
    beforeEach ->
      filePath = require.resolve('./fixtures/sample.js')
      buffer = TextBuffer.loadSync(filePath)

    it "adds text to the end of the buffer", ->
      buffer.setText("")
      buffer.append("a")
      expect(buffer.getText()).toBe "a"
      buffer.append("b\nc")
      expect(buffer.getText()).toBe "ab\nc"

  describe "line ending support", ->
    beforeEach ->
      filePath = require.resolve('./fixtures/sample.js')
      buffer = TextBuffer.loadSync(filePath)

    describe ".getText()", ->
      it "returns the text with the corrent line endings for each row", ->
        buffer.setText("a\r\nb\nc")
        expect(buffer.getText()).toBe "a\r\nb\nc"
        buffer.setText("a\r\nb\nc\n")
        expect(buffer.getText()).toBe "a\r\nb\nc\n"

    describe "when editing a line", ->
      it "preserves the existing line ending", ->
        buffer.setText("a\r\nb\nc")
        buffer.insert([0, 1], "1")
        expect(buffer.getText()).toBe "a1\r\nb\nc"

    describe "when inserting text with multiple lines", ->
      describe "when the current line has a line ending", ->
        it "uses the same line ending as the line where the text is inserted", ->
          buffer.setText("a\r\n")
          buffer.insert([0, 1], "hello\n1\n\n2")
          expect(buffer.getText()).toBe "ahello\r\n1\r\n\r\n2\r\n"

      describe "when the current line has no line ending (because it's the last line of the buffer)", ->
        describe "when the buffer contains only a single line", ->
          it "honors the line endings in the inserted text", ->
            buffer.setText("initialtext")
            buffer.append("hello\n1\r\n2\n")
            expect(buffer.getText()).toBe "initialtexthello\n1\r\n2\n"

        describe "when the buffer contains a preceding line", ->
          it "uses the line ending of the preceding line", ->
            buffer.setText("\ninitialtext")
            buffer.append("hello\n1\r\n2\n")
            expect(buffer.getText()).toBe "\ninitialtexthello\n1\n2\n"

    describe "::setPreferredLineEnding(lineEnding)", ->
      it "uses the given line ending when normalizing, rather than inferring one from the surrounding text", ->
        buffer = new TextBuffer(text: "a \r\n")

        expect(buffer.getPreferredLineEnding()).toBe null
        buffer.append(" b \n")
        expect(buffer.getText()).toBe "a \r\n b \r\n"

        buffer.setPreferredLineEnding("\n")
        expect(buffer.getPreferredLineEnding()).toBe "\n"
        buffer.append(" c \n")
        expect(buffer.getText()).toBe "a \r\n b \r\n c \n"

        buffer.setPreferredLineEnding(null)
        buffer.append(" d \r\n")
        expect(buffer.getText()).toBe "a \r\n b \r\n c \n d \n"

      it "persists across serialization and deserialization", (done) ->
        bufferA = new TextBuffer
        bufferA.setPreferredLineEnding("\r\n")

        TextBuffer.deserialize(bufferA.serialize()).then (bufferB) ->
          expect(bufferB.getPreferredLineEnding()).toBe "\r\n"
          done()

assertChangesEqual = (actualChanges, expectedChanges) ->
  expect(actualChanges.length).toBe(expectedChanges.length)
  for actualChange, i in actualChanges
    expectedChange = expectedChanges[i]
    expect(actualChange.oldRange).toEqual(expectedChange.oldRange)
    expect(actualChange.newRange).toEqual(expectedChange.newRange)
    expect(actualChange.oldText).toEqual(expectedChange.oldText)
    expect(actualChange.newText).toEqual(expectedChange.newText)<|MERGE_RESOLUTION|>--- conflicted
+++ resolved
@@ -97,24 +97,13 @@
       expect(buffer.getText()).toEqual "hey\nyou're old\r\nhow are you doing?"
 
     describe "after a change", ->
-<<<<<<< HEAD
-      it "notifies, in order, the language mode, display layers, ::onDidChange observers and display layer ::onDidChangeSync observers with the relevant details", ->
+      it "notifies, in order: the language mode, display layers, and display layer ::onDidChange observers with the relevant details", ->
+        buffer = new TextBuffer("hello\nworld\r\nhow are you doing?")
+
         events = []
         languageMode = {
-          bufferDidChange: (e) -> events.push({source: languageMode, event: e}),
+          bufferDidChange: (e) -> events.push({source: 'language-mode', event: e}),
           onDidChangeHighlighting: -> {dispose: ->}
-=======
-      it "notifies, in order, decoration layers, display layers, and display layer ::onDidChange observers with the relevant details", ->
-        buffer = new TextBuffer("hello\nworld\r\nhow are you doing?")
-
-        events = []
-        textDecorationLayer1 = {
-          bufferDidChange: (e) -> events.push({source: 'decoration-layer-1', event: e})
-        }
-        textDecorationLayer2 = {
-          bufferDidChange: (e) -> events.push({source: 'decoration-layer-2', event: e}),
-          jasmineToString: -> '<TextDecorationLayer2>'
->>>>>>> 8fd3331d
         }
         displayLayer1 = buffer.addDisplayLayer()
         displayLayer2 = buffer.addDisplayLayer()
@@ -124,16 +113,9 @@
         spyOn(displayLayer2, 'bufferDidChange').and.callFake (e) ->
           events.push({source: 'display-layer-2', event: e})
           DisplayLayer.prototype.bufferDidChange.call(displayLayer2, e)
-<<<<<<< HEAD
-        buffer.onDidChange (e) -> events.push({source: buffer, event: e})
         buffer.setLanguageMode(languageMode)
-=======
-        buffer.registerTextDecorationLayer(textDecorationLayer1)
-        buffer.registerTextDecorationLayer(textDecorationLayer1) # insert a duplicate decoration layer
-        buffer.registerTextDecorationLayer(textDecorationLayer2)
         buffer.onDidChange (e) -> events.push({source: 'buffer', event: JSON.parse(JSON.stringify(e))})
         displayLayer1.onDidChange (e) -> events.push({source: 'display-layer-event', event: e})
->>>>>>> 8fd3331d
 
         buffer.transact ->
           buffer.setTextInRange([[0, 2], [2, 3]], "y there\r\ncat\nwhat", normalizeLineEndings: false)
@@ -148,24 +130,11 @@
           oldText: "a", newText: "abc",
         }
         expect(events).toEqual [
-<<<<<<< HEAD
-          {source: languageMode, event: changeEvent1},
-          {source: displayLayer1, event: changeEvent1},
-          {source: displayLayer2, event: changeEvent1},
-          {source: buffer, event: changeEvent1},
-
-          {source: languageMode, event: changeEvent2},
-          {source: displayLayer1, event: changeEvent2},
-          {source: displayLayer2, event: changeEvent2},
-          {source: buffer, event: changeEvent2}
-=======
-          {source: 'decoration-layer-1', event: changeEvent1},
-          {source: 'decoration-layer-2', event: changeEvent1},
+          {source: 'language-mode', event: changeEvent1},
           {source: 'display-layer-1', event: changeEvent1},
           {source: 'display-layer-2', event: changeEvent1},
 
-          {source: 'decoration-layer-1', event: changeEvent2},
-          {source: 'decoration-layer-2', event: changeEvent2},
+          {source: 'language-mode', event: changeEvent2},
           {source: 'display-layer-1', event: changeEvent2},
           {source: 'display-layer-2', event: changeEvent2},
 
@@ -191,7 +160,6 @@
               newRange: Range(Point(0, 0), Point(3, 0))
             }]
           }
->>>>>>> 8fd3331d
         ]
 
     it "returns the newRange of the change", ->
