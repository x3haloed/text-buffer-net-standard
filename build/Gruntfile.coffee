fs = require 'fs'
path = require 'path'
os = require 'os'
glob = require 'glob'
usesBabel = require './lib/uses-babel'
babelOptions = require '../static/babelrc'

# Add support for obselete APIs of vm module so we can make some third-party
# modules work under node v0.11.x.
require 'vm-compatibility-layer'

_ = require 'underscore-plus'

packageJson = require '../package.json'

module.exports = (grunt) ->
  grunt.loadNpmTasks('grunt-babel')
  grunt.loadNpmTasks('grunt-coffeelint')
  grunt.loadNpmTasks('grunt-lesslint')
  grunt.loadNpmTasks('grunt-standard')
  grunt.loadNpmTasks('grunt-cson')
  grunt.loadNpmTasks('grunt-contrib-csslint')
  grunt.loadNpmTasks('grunt-contrib-coffee')
  grunt.loadNpmTasks('grunt-contrib-less')
  grunt.loadNpmTasks('grunt-shell')
  grunt.loadNpmTasks('grunt-download-electron')
  grunt.loadNpmTasks('grunt-electron-installer')
  grunt.loadNpmTasks('grunt-peg')
  grunt.loadTasks('tasks')

  # This allows all subsequent paths to the relative to the root of the repo
  grunt.file.setBase(path.resolve('..'))

  # Options
  installDir = grunt.option('install-dir')
<<<<<<< HEAD
  buildDir = grunt.option('build-dir')
  buildDir ?= path.join(os.tmpdir(), 'atom-build')
  buildDir = path.resolve(buildDir)
=======
  disableAutoUpdate = grunt.option('no-auto-update') ? false

>>>>>>> 414ef713
  channel = grunt.option('channel')
  channel ?= process.env.JANKY_BRANCH if process.env.JANKY_BRANCH in ['stable', 'beta']
  channel ?= 'dev'

  metadata = packageJson
  appName = packageJson.productName
  appFileName = packageJson.name
  apmFileName = 'apm'

  if channel is 'beta'
    appName += ' Beta'
    appFileName += '-beta'
    apmFileName += '-beta'

  shellAppDir = path.join(buildDir, appName)
  symbolsDir = path.join(buildDir, 'Atom.breakpad.syms')

  if process.platform is 'win32'
    homeDir = process.env.USERPROFILE
    contentsDir = shellAppDir
    appDir = path.join(shellAppDir, 'resources', 'app')
    installDir ?= path.join(process.env.ProgramFiles, appName)
    killCommand = 'taskkill /F /IM atom.exe'
  else if process.platform is 'darwin'
    homeDir = process.env.HOME
    appName += '.app'
    contentsDir = path.join(shellAppDir, 'Contents')
    appDir = path.join(contentsDir, 'Resources', 'app')
    installDir ?= path.join('/Applications', appName)
    killCommand = 'pkill -9 Atom'
  else
    homeDir = process.env.HOME
    contentsDir = shellAppDir
    appDir = path.join(shellAppDir, 'resources', 'app')
    installDir ?= process.env.INSTALL_PREFIX ? '/usr/local'
    killCommand ='pkill -9 atom'

  installDir = path.resolve(installDir)
  electronDownloadDir = path.join(homeDir, '.atom', 'electron')

  coffeeConfig =
    glob_to_multiple:
      expand: true
      src: [
        'src/**/*.coffee'
        'spec/*.coffee'
        '!spec/*-spec.coffee'
        'exports/**/*.coffee'
        'static/**/*.coffee'
      ]
      dest: appDir
      ext: '.js'

  babelConfig =
    options: babelOptions
    dist:
      files: []

  lessConfig =
    options:
      paths: [
        'static/variables'
        'static'
      ]
    glob_to_multiple:
      expand: true
      src: [
        'static/**/*.less'
      ]
      dest: appDir
      ext: '.css'

  prebuildLessConfig =
    src: [
      'static/**/*.less'
    ]

  csonConfig =
    options:
      rootObject: true
      cachePath: path.join(homeDir, '.atom', 'compile-cache', 'grunt-cson')

    glob_to_multiple:
      expand: true
      src: [
        'menus/*.cson'
        'keymaps/*.cson'
        'static/**/*.cson'
      ]
      dest: appDir
      ext: '.json'

  pegConfig =
    glob_to_multiple:
      expand: true
      src: ['src/**/*.pegjs']
      dest: appDir
      ext: '.js'

  for child in fs.readdirSync('node_modules') when child isnt '.bin'
    directory = path.join('node_modules', child)
    metadataPath = path.join(directory, 'package.json')
    continue unless grunt.file.isFile(metadataPath)

    {engines, theme} = grunt.file.readJSON(metadataPath)
    if engines?.atom?
      coffeeConfig.glob_to_multiple.src.push("#{directory}/**/*.coffee")
      coffeeConfig.glob_to_multiple.src.push("!#{directory}/spec/**/*.coffee")

      lessConfig.glob_to_multiple.src.push("#{directory}/**/*.less")
      lessConfig.glob_to_multiple.src.push("!#{directory}/spec/**/*.less")

      unless theme
        prebuildLessConfig.src.push("#{directory}/**/*.less")
        prebuildLessConfig.src.push("!#{directory}/spec/**/*.less")

      csonConfig.glob_to_multiple.src.push("#{directory}/**/*.cson")
      csonConfig.glob_to_multiple.src.push("!#{directory}/spec/**/*.cson")

      pegConfig.glob_to_multiple.src.push("#{directory}/lib/*.pegjs")

      for jsFile in glob.sync("#{directory}/lib/**/*.js")
        if usesBabel(jsFile)
          babelConfig.dist.files.push({
            src: [jsFile]
            dest: path.join(appDir, jsFile)
          })

  grunt.initConfig
    pkg: grunt.file.readJSON('package.json')

<<<<<<< HEAD
    atom: {
      appName, channel, metadata,
      appFileName, apmFileName,
      appDir, buildDir, contentsDir, installDir, shellAppDir, symbolsDir,
    }
=======
    atom: {appDir, appName, symbolsDir, buildDir, contentsDir, installDir, shellAppDir, channel, disableAutoUpdate}
>>>>>>> 414ef713

    docsOutputDir: 'docs/output'

    babel: babelConfig

    coffee: coffeeConfig

    less: lessConfig

    'prebuild-less': prebuildLessConfig

    cson: csonConfig

    peg: pegConfig

    coffeelint:
      options:
        configFile: 'coffeelint.json'
      src: [
        'dot-atom/**/*.coffee'
        'exports/**/*.coffee'
        'src/**/*.coffee'
      ]
      build: [
        'build/tasks/**/*.coffee'
        'build/Gruntfile.coffee'
      ]
      test: [
        'spec/*.coffee'
      ]

    standard:
      src: [
        'src/**/*.js'
        'static/*.js'
      ]

    csslint:
      options:
        'adjoining-classes': false
        'duplicate-background-images': false
        'box-model': false
        'box-sizing': false
        'bulletproof-font-face': false
        'compatible-vendor-prefixes': false
        'display-property-grouping': false
        'fallback-colors': false
        'font-sizes': false
        'gradients': false
        'ids': false
        'important': false
        'known-properties': false
        'outline-none': false
        'overqualified-elements': false
        'qualified-headings': false
        'unique-headings': false
        'universal-selector': false
        'vendor-prefix': false
      src: [
        'static/**/*.css'
      ]

    lesslint:
      src: [
        'static/**/*.less'
      ]

    'download-electron':
      version: packageJson.electronVersion
      outputDir: 'electron'
      downloadDir: electronDownloadDir
      rebuild: true  # rebuild native modules after electron is updated
      token: process.env.ATOM_ACCESS_TOKEN

    'create-windows-installer':
      installer:
        appDirectory: shellAppDir
        outputDirectory: path.join(buildDir, 'installer')
        authors: 'GitHub Inc.'
        loadingGif: path.resolve(__dirname, '..', 'resources', 'win', 'loading.gif')
        iconUrl: "https://raw.githubusercontent.com/atom/atom/master/resources/app-icons/#{channel}/atom.ico"
        setupIcon: path.resolve(__dirname, '..', 'resources', 'app-icons', channel, 'atom.ico')
        remoteReleases: 'https://atom.io/api/updates'

    shell:
      'kill-atom':
        command: killCommand
        options:
          stdout: false
          stderr: false
          failOnError: false

  grunt.registerTask('compile', ['babel', 'coffee', 'prebuild-less', 'cson', 'peg'])
  grunt.registerTask('lint', ['standard', 'coffeelint', 'csslint', 'lesslint'])
  grunt.registerTask('test', ['shell:kill-atom', 'run-specs'])

  ciTasks = ['output-disk-space', 'download-electron', 'download-electron-chromedriver', 'build']
  ciTasks.push('dump-symbols') if process.platform isnt 'win32'
  ciTasks.push('set-version', 'check-licenses', 'lint', 'generate-asar')
  ciTasks.push('mkdeb') if process.platform is 'linux'
  ciTasks.push('codesign:exe') if process.platform is 'win32' and not process.env.TRAVIS
  ciTasks.push('create-windows-installer:installer') if process.platform is 'win32'
  ciTasks.push('test') if process.platform is 'darwin'
  ciTasks.push('codesign:installer') if process.platform is 'win32' and not process.env.TRAVIS
  ciTasks.push('codesign:app') if process.platform is 'darwin' and not process.env.TRAVIS
  ciTasks.push('publish-build') unless process.env.TRAVIS
  grunt.registerTask('ci', ciTasks)

  defaultTasks = ['download-electron', 'download-electron-chromedriver', 'build', 'set-version', 'generate-asar']
  unless process.platform is 'linux' or grunt.option('no-install')
    defaultTasks.push 'install'
  grunt.registerTask('default', defaultTasks)<|MERGE_RESOLUTION|>--- conflicted
+++ resolved
@@ -33,14 +33,11 @@
 
   # Options
   installDir = grunt.option('install-dir')
-<<<<<<< HEAD
   buildDir = grunt.option('build-dir')
   buildDir ?= path.join(os.tmpdir(), 'atom-build')
   buildDir = path.resolve(buildDir)
-=======
   disableAutoUpdate = grunt.option('no-auto-update') ? false
 
->>>>>>> 414ef713
   channel = grunt.option('channel')
   channel ?= process.env.JANKY_BRANCH if process.env.JANKY_BRANCH in ['stable', 'beta']
   channel ?= 'dev'
@@ -172,15 +169,11 @@
   grunt.initConfig
     pkg: grunt.file.readJSON('package.json')
 
-<<<<<<< HEAD
     atom: {
-      appName, channel, metadata,
+      appName, channel, metadata, disableAutoUpdate,
       appFileName, apmFileName,
       appDir, buildDir, contentsDir, installDir, shellAppDir, symbolsDir,
     }
-=======
-    atom: {appDir, appName, symbolsDir, buildDir, contentsDir, installDir, shellAppDir, channel, disableAutoUpdate}
->>>>>>> 414ef713
 
     docsOutputDir: 'docs/output'
 
